from pathlib import Path
import sys
import os
from datetime import datetime, timedelta

from circleguard import Mod
from packaging import version
import requests
from requests import RequestException

# placeholder imports to have all imports at the top of the file. Imported for
# real farther below
#from settings import get_setting, set_setting
#from version import __version__

# placed above local imports to avoid circular import errors
ROOT_PATH = Path(__file__).parent.absolute()
def resource_path(str_path):
    """
    Returns a Path representing where to look for resource files for the program,
    such as databases or images.

    This location changes if the program is run from an application built with pyinstaller.
    """

    if hasattr(sys, '_MEIPASS'): # being run from a pyinstall'd app
        return Path(sys._MEIPASS) / Path(str_path) # pylint: disable=no-member
    return ROOT_PATH / Path(str_path)


from settings import get_setting, set_setting
from version import __version__


def run_update_check():
    last_check = datetime.strptime(get_setting("last_update_check"), get_setting("timestamp_format"))
    next_check = last_check + timedelta(hours=1)
    if next_check > datetime.now():
        return get_idle_setting_str()
    try:
        # check for new version
        git_request = requests.get("https://api.github.com/repos/circleguard/circleguard/releases/latest").json()
        git_version = version.parse(git_request["name"])
        set_setting("latest_version", git_version)
        set_setting("last_update_check", datetime.now().strftime(get_setting("timestamp_format")))
    except RequestException:
        # user is probably offline
        pass
    return get_idle_setting_str()


def get_idle_setting_str():
    current_version = version.parse(__version__)
    if current_version < version.parse(get_setting("latest_version")):
        return "<a href=\'https://circleguard.dev/download'>Update available!</a>"
    else:
        return "Idle"

class InvalidModException(Exception):
    """
    We were asked to parse an invalid mod string.
    """

def parse_mod_string(mod_string):
    """
    Takes a string made up of two letter mod names and converts them
    to a circlecore ModCombination.

    Returns None if the string is empty (mod_string == "")
    """
    if mod_string == "":
        return None
    if len(mod_string) % 2 != 0:
        raise InvalidModException(f"Invalid mod string {mod_string} (not of even length)")
    # slightly hacky, using ``Mod.NM`` our "no mod present" mod
    mod = Mod.NM
    for i in range(2, len(mod_string) + 1, 2):
        single_mod_string = mod_string[i - 2: i]
        # there better only be one Mod that has an acronym matching ours, but a comp + 0 index works too
        matching_mods = [mod for mod in Mod.ORDER if mod.short_name() == single_mod_string]
        if not matching_mods:
            raise InvalidModException(f"Invalid mod string (no matching mod found for {single_mod_string})")
        mod += matching_mods[0]
    return mod

class Run():
    """
    Represents a click of the Run button on the Main tab, which can contain
    multiple Checks, each of which contains a set of Loadables.
    """

    def __init__(self, checks, run_id, event):
        self.checks = checks
        self.run_id = run_id
<<<<<<< HEAD
        self.event = event
=======
        self.event = event


class MapRun(Run):

    def __init__(self, run_id, event, map_id, user_id, num, thresh):
        super().__init__(run_id, event)
        self.map_id = map_id
        self.user_id = user_id
        self.num = num
        self.thresh = thresh

class ScreenRun(Run):
    def __init__(self, run_id, event, user_id, num_top, num_users, thresh):
        super().__init__(run_id, event)
        self.user_id = user_id
        self.num_top = num_top
        self.num_users = num_users
        self.thresh = thresh

class LocalRun(Run):
    def __init__(self, run_id, event, path, map_id, user_id, num, thresh):
        super().__init__(run_id, event)
        self.path = path
        self.map_id = map_id
        self.user_id = user_id
        self.num = num
        self.thresh = thresh

class VerifyRun(Run):
    def __init__(self, run_id, event, map_id, user_id_1, user_id_2, thresh):
        super().__init__(run_id, event)
        self.map_id = map_id
        self.user_id_1 = user_id_1
        self.user_id_2 = user_id_2
        self.thresh = thresh

class Player():
    def __init__(self, data, replay, username, mods, buffer, cursor_color, pos):
        self.data = data
        self.replay = replay
        self.username = username
        self.mods = mods
        self.buffer = buffer
        self.cursor_color = cursor_color
        self.pos = pos
>>>>>>> 5a6fae1c
<|MERGE_RESOLUTION|>--- conflicted
+++ resolved
@@ -92,45 +92,7 @@
     def __init__(self, checks, run_id, event):
         self.checks = checks
         self.run_id = run_id
-<<<<<<< HEAD
         self.event = event
-=======
-        self.event = event
-
-
-class MapRun(Run):
-
-    def __init__(self, run_id, event, map_id, user_id, num, thresh):
-        super().__init__(run_id, event)
-        self.map_id = map_id
-        self.user_id = user_id
-        self.num = num
-        self.thresh = thresh
-
-class ScreenRun(Run):
-    def __init__(self, run_id, event, user_id, num_top, num_users, thresh):
-        super().__init__(run_id, event)
-        self.user_id = user_id
-        self.num_top = num_top
-        self.num_users = num_users
-        self.thresh = thresh
-
-class LocalRun(Run):
-    def __init__(self, run_id, event, path, map_id, user_id, num, thresh):
-        super().__init__(run_id, event)
-        self.path = path
-        self.map_id = map_id
-        self.user_id = user_id
-        self.num = num
-        self.thresh = thresh
-
-class VerifyRun(Run):
-    def __init__(self, run_id, event, map_id, user_id_1, user_id_2, thresh):
-        super().__init__(run_id, event)
-        self.map_id = map_id
-        self.user_id_1 = user_id_1
-        self.user_id_2 = user_id_2
-        self.thresh = thresh
 
 class Player():
     def __init__(self, data, replay, username, mods, buffer, cursor_color, pos):
@@ -140,5 +102,4 @@
         self.mods = mods
         self.buffer = buffer
         self.cursor_color = cursor_color
-        self.pos = pos
->>>>>>> 5a6fae1c
+        self.pos = pos