--- conflicted
+++ resolved
@@ -575,13 +575,8 @@
         LinkableSetting.__init__(self, setting)
         QFrame.__init__(self)
         self.input_ = InputWidget(display, tooltip, type_=type_)
-<<<<<<< HEAD
-        self.input_.field.setText(get_setting(setting_name))
-        self.input_.field.textChanged.connect(partial(set_setting, setting_name))
-=======
         self.input_.field.setText(self.setting_value)
         self.input_.field.textChanged.connect(self.on_setting_changed_from_gui)
->>>>>>> d5582008
         layout = QVBoxLayout()
         layout.setContentsMargins(0, 0, 0, 0)
         layout.addWidget(self.input_)
