import sys
import ntpath
from pathlib import Path
# pylint: disable=no-name-in-module
from functools import partial
from PyQt5.QtWidgets import (QWidget, QGridLayout, QLabel, QLineEdit, QMessageBox,
                             QSpacerItem, QSizePolicy, QSlider, QSpinBox, QFrame,
                             QDoubleSpinBox, QFileDialog, QPushButton, QCheckBox, QComboBox, QVBoxLayout)
from PyQt5.QtGui import QRegExpValidator
from PyQt5.QtCore import QRegExp, Qt, QDir, QCoreApplication, pyqtSignal
# pylint: enable=no-name-in-module
from settings import get_setting, reset_defaults, LinkableSetting, set_setting
from visualizer import VisualizerWindow
from utils import MapRun, ScreenRun, LocalRun, VerifyRun

SPACER = QSpacerItem(100, 0, QSizePolicy.Maximum, QSizePolicy.Minimum)


def set_event_window(window):
    """
    To emulate keypresses, we need a window to send the keypress to.
    This main window is created in gui.pyw, so we need to set it here as well.
    """
    global WINDOW
    WINDOW = window


class IDLineEdit(QLineEdit):
    r"""
    A QLineEdit that does not allow anything but digits to be entered.
    Specifically, anything not matched by the \d* regex is not registered.

    This class also overrides the keyPressEvent to allow the left and right
    keys to be sent to our window that controls shortcuts, instead of being used only by the LineEdit.
    """

    def __init__(self, parent):
        super(IDLineEdit, self).__init__(parent)
        # r prefix isn't necessary but pylint was annoying
        validator = QRegExpValidator(QRegExp(r"\d*"))
        self.setValidator(validator)

    def keyPressEvent(self, event):
        key = event.key()
        if key == Qt.Key_Left or key == Qt.Key_Right:
            QCoreApplication.sendEvent(WINDOW, event)
        super().keyPressEvent(event)


class LineEdit(QLineEdit):
    r"""
    A QLineEdit that overrides the keyPressEvent to allow the left and right
    keys to be sent to our window that controls shortcuts, instead of being used only by the LineEdit.
    """

    def keyPressEvent(self, event):
        key = event.key()
        if key == Qt.Key_Left or key == Qt.Key_Right:
            QCoreApplication.sendEvent(WINDOW, event)
        super().keyPressEvent(event)


class PasswordEdit(QLineEdit):
    r"""
    A QLineEdit that overrides focusInEvent and focusOutEven to show/hide the password on focus.
    It also overrides the keyPressEvent to allow the left and right
    keys to be sent to our window that controls shortcuts, instead of being used only by the LineEdit.
    """

    def __init__(self, parent):
        super(PasswordEdit, self).__init__(parent)
        self.setEchoMode(QLineEdit.Password)

    def focusInEvent(self, event):
        self.setEchoMode(QLineEdit.Normal)
        super().focusInEvent(event)

    def focusOutEvent(self, event):
        self.setEchoMode(QLineEdit.Password)
        super().focusOutEvent(event)

    def keyPressEvent(self, event):
        key = event.key()
        if key == Qt.Key_Left or key == Qt.Key_Right:
            QCoreApplication.sendEvent(WINDOW, event)
        super().keyPressEvent(event)


class SpinBox(QSpinBox):
    """
    A QSpinBox that overrides the keyPressEvent to allow the left and right
    keys to be sent to our window that controls shortcuts, instead of being used only by the SpinBox.
    """

    def keyPressEvent(self, event):
        key = event.key()
        if key == Qt.Key_Left or key == Qt.Key_Right:
            QCoreApplication.sendEvent(WINDOW, event)
        super().keyPressEvent(event)


class DoubleSpinBox(QDoubleSpinBox):
    """
    A QDoubleSpinBox that overrides the keyPressEvent to allow the left and right
    keys to be sent to our window that controls shortcuts, instead of being used only by the DoubleSpinBox.
    """

    def keyPressEvent(self, event):
        key = event.key()
        if key == Qt.Key_Left or key == Qt.Key_Right:
            QCoreApplication.sendEvent(WINDOW, event)
        super().keyPressEvent(event)


class QHLine(QFrame):
    def __init__(self, shadow=QFrame.Plain):
        super(QHLine, self).__init__()
        self.setFrameShape(QFrame.HLine)
        self.setFrameShadow(shadow)


class QVLine(QFrame):
    def __init__(self, shadow=QFrame.Plain):
        super(QVLine, self).__init__()
        self.setFrameShape(QFrame.VLine)
        self.setFrameShadow(shadow)


class Separator(QFrame):
    """
    Creates a line with text in the middle. Used to separate widgets.
    """

    def __init__(self, title):
        super(Separator, self).__init__()

        label = QLabel(self)
        label.setText(title)
        label.setAlignment(Qt.AlignCenter)

        layout = QGridLayout()
        layout.setContentsMargins(0, 0, 0, 0)
        layout.addWidget(QHLine(), 0, 0, 1, 2)
        layout.addWidget(label, 0, 2, 1, 1)
        layout.addWidget(QHLine(), 0, 3, 1, 2)
        self.setLayout(layout)


class InputWidget(QFrame):
    """
    A container class of widgets that represents user input for an id. This class
    holds a Label and either a PasswordEdit, IDLineEdit, or LineEdit, depending on the constructor call.
    """

    def __init__(self, title, tooltip, type_):
        super(InputWidget, self).__init__()

        label = QLabel(self)
        label.setText(title+":")
        label.setToolTip(tooltip)
        if type_ == "password":
            self.field = PasswordEdit(self)
        if type_ == "id":
            self.field = IDLineEdit(self)
        if type_ == "normal":
            self.field = LineEdit(self)

        layout = QGridLayout()
        layout.setContentsMargins(0, 0, 0, 0)
        layout.addWidget(label, 0, 0, 1, 1)
        layout.addItem(SPACER, 0, 1, 1, 1)
        layout.addWidget(self.field, 0, 2, 1, 3)
        self.setLayout(layout)


class IdWidgetCombined(QFrame):
    """
    A container class of widgets that represents user input for a map id and user id.
    If no map id is given the user id field will be disabled.

    This class holds 2 rows of a Label and IDLineEdit.
    """

    def __init__(self):
        super(IdWidgetCombined, self).__init__()

        self.map_id = InputWidget("Map Id", "Beatmap id, not the mapset id!", type_="id")
        self.map_id.field.textChanged.connect(self.update_user_enabled)

        self.user_id = InputWidget("User Id", "User id, as seen in the profile url", type_="id")

        self.update_user_enabled()

        layout = QGridLayout()
        layout.setContentsMargins(0, 0, 0, 0)
        layout.addWidget(self.map_id, 0, 0, 1, 1)
        layout.addWidget(self.user_id, 1, 0, 1, 1)
        self.setLayout(layout)

    def update_user_enabled(self):
        """
        Enables the user id field if the map field has any text in it. Otherwise, disables the user id field.
        """
        self.user_id.setEnabled(self.map_id.field.text() != "")


class OptionWidget(LinkableSetting, QFrame):
    """
    A container class of widgets that represents an option with a boolean state.
    This class holds a Label and CheckBox.
    """

    def __init__(self, title, tooltip, setting, end=":"):
        """
        String setting: The name of the setting to link this OptionWidget to.
        """
        LinkableSetting.__init__(self, setting)
        QFrame.__init__(self)

        label = QLabel(self)
        label.setText(title + end)
        label.setToolTip(tooltip)
        self.box = QCheckBox(self)
<<<<<<< HEAD
        item = CenteredWidget(self.box)
        item.setFixedWidth(100)

=======
        self.box.stateChanged.connect(self.on_setting_changed_from_gui)
        self.box.setChecked(self.setting_value)
>>>>>>> 89977036
        layout = QGridLayout()
        layout.setContentsMargins(0, 0, 0, 0)
        layout.addWidget(label, 0, 0, 1, 1)
        layout.addWidget(item, 0, 1, 1, 1, Qt.AlignRight)
        self.setLayout(layout)

    def on_setting_changed(self, new_value):
        self.box.setChecked(new_value)


class CenteredWidget(QWidget):
    def __init__(self, widget):
        super().__init__()
        layout = QGridLayout()
        layout.setAlignment(Qt.AlignCenter)
        layout.setContentsMargins(0,0,0,0)
        self.setContentsMargins(0,0,0,0)
        layout.addWidget(widget)
        self.setLayout(layout)

class ButtonWidget(QFrame):
    """
    A container class of widgets that represents a clickable action with a label.
    This class holds a QLabel and QPushButton.
    """

    def __init__(self, label_title, button_title, tooltip, end=":"):
        super(ButtonWidget, self).__init__()

        label = QLabel(self)
        label.setText(label_title + end)
        label.setToolTip(tooltip)
        self.button = QPushButton(button_title)
        self.button.setFixedWidth(100)

        layout = QGridLayout()
        layout.setContentsMargins(0, 0, 0, 0)
        layout.addWidget(label, 0, 0, 1, 1)
        layout.addItem(SPACER, 0, 1, 1, 1)
        layout.addWidget(self.button, 0, 2, 1, 1)
        self.setLayout(layout)


class LoglevelWidget(QFrame):
    def __init__(self, tooltip):
        super(LoglevelWidget, self).__init__()

        level_label = QLabel(self)
        level_label.setText("Debug mode:")
        level_label.setToolTip(tooltip)

        output_label = QLabel(self)
        output_label.setText("Debug Output:")
        output_label.setToolTip(tooltip)

        level_combobox = QComboBox(self)
        level_combobox.setFixedWidth(100)
        level_combobox.addItem("CRITICAL", 50)
        level_combobox.addItem("ERROR", 40)
        level_combobox.addItem("WARNING", 30)
        level_combobox.addItem("INFO", 20)
        level_combobox.addItem("DEBUG", 10)
        level_combobox.addItem("TRACE", 5)
        level_combobox.setInsertPolicy(QComboBox.NoInsert)
        self.level_combobox = level_combobox

        save_option = OptionWidget("Save logs?", "", "log_save", end="")
        save_option.setSizePolicy(QSizePolicy.Preferred, QSizePolicy.Fixed)
        self.save_option = save_option

        output_combobox = QComboBox(self)
        output_combobox.setFixedWidth(100)
        output_combobox.addItem("NONE")
        output_combobox.addItem("TERMINAL")
        output_combobox.addItem("NEW WINDOW")
        output_combobox.addItem("BOTH")
        output_combobox.setInsertPolicy(QComboBox.NoInsert)
        output_combobox.setCurrentIndex(0)  # NONE by default
        self.output_combobox = output_combobox
        self.save_folder = FolderChooser("Log Folder", get_setting("log_dir"))
        save_option.box.stateChanged.connect(self.save_folder.switch_enabled)
        self.save_folder.setSizePolicy(QSizePolicy.Preferred, QSizePolicy.Fixed)

        self.level_combobox.setCurrentIndex(get_setting("log_mode"))
        self.level_combobox.currentIndexChanged.connect(partial(set_setting, "log_mode"))

        self.save_option.box.setChecked(get_setting("log_save"))
        self.save_option.box.stateChanged.connect(partial(set_setting, "log_save"))

        self.output_combobox.setCurrentIndex(get_setting("log_output"))
        self.output_combobox.currentIndexChanged.connect(partial(set_setting, "log_output"))

        self.save_folder.switch_enabled(get_setting("log_save"))
        self.save_folder.path_signal.connect(partial(set_setting, "log_dir"))

        layout = QGridLayout()
        layout.setContentsMargins(0, 0, 0, 0)
        layout.addWidget(level_label, 0, 0, 1, 1)
        layout.addItem(SPACER, 0, 1, 1, 1)
        layout.addWidget(self.level_combobox, 0, 2, 1, 3, Qt.AlignRight)
        layout.addWidget(output_label, 1, 0, 1, 1)
        layout.addItem(SPACER, 1, 1, 1, 1)
        layout.addWidget(self.output_combobox, 1, 2, 1, 3, Qt.AlignRight)
        layout.addWidget(save_option, 2, 0, 1, 5)
        layout.addWidget(self.save_folder, 3, 0, 1, 5)

        self.setLayout(layout)


class CompareTopUsers(QFrame):
    """
    A container class of widgets that represents user input for how many users of a map to compare.
    This class holds a Label, Slider, and SpinBox.

    The SpinBox and Slider are linked internally by this class, so when one changes, so does the other.
    """

    def __init__(self, minimum):
        super().__init__()
        self.label = QLabel(self)
        self.label.setText("Compare Top Users:")
        self.label.setToolTip("Compare this many plays from the leaderboard")

        slider = QSlider(Qt.Horizontal)
        slider.setFocusPolicy(Qt.ClickFocus)
        slider.setMinimum(minimum)
        slider.setMaximum(100)
        slider.setValue(50)
        slider.valueChanged.connect(self.update_spinbox)
        self.slider = slider

        spinbox = SpinBox(self)
        spinbox.setValue(50)
        spinbox.setAlignment(Qt.AlignCenter)
        spinbox.setRange(minimum, 100)
        spinbox.setSingleStep(1)
        spinbox.setFixedWidth(100)
        spinbox.valueChanged.connect(self.update_slider)
        self.spinbox = spinbox

        self.combined = WidgetCombiner(slider, spinbox)

        layout = QGridLayout()
        layout.setContentsMargins(0, 0, 0, 0)
        layout.addWidget(self.label, 0, 0, 1, 1)
        layout.addItem(SPACER, 0, 1, 1, 1)
        layout.addWidget(self.combined, 0, 2, 1, 3)
        self.setLayout(layout)

    # keep spinbox and slider in sync
    def update_spinbox(self, value):
        self.spinbox.setValue(value)

    def update_slider(self, value):
        self.slider.setValue(value)

    def update_user(self, mode):
        """
        This function is meant to be used to disable/enable the Slider and SpinBox externally.

        Args:
            Boolean mode: Declares if the widgets should be disabled or enabled
        """
        self.slider.setEnabled(mode)
        self.spinbox.setEnabled(mode)


class CompareTopPlays(QFrame):
    """
    A container class of widgets that represents user input for how many top plays of a user to compare.
    This class holds a Label, Slider, and SpinBox.

    The SpinBox and Slider are linked internally by this class, so when one changes, so does the other.
    """

    def __init__(self):
        super().__init__()
        label = QLabel(self)
        label.setText("Compare Top Plays:")
        label.setToolTip("Compare this many plays from the user")

        slider = QSlider(Qt.Horizontal)
        slider.setFocusPolicy(Qt.ClickFocus)
        slider.setValue(20)
        slider.setMinimum(1)
        slider.setMaximum(100)
        slider.valueChanged.connect(self.update_spinbox)
        self.slider = slider

        spinbox = SpinBox(self)
        spinbox.setValue(20)
        spinbox.setAlignment(Qt.AlignCenter)
        spinbox.setRange(1, 100)
        spinbox.setSingleStep(1)
        spinbox.setFixedWidth(100)
        spinbox.valueChanged.connect(self.update_slider)
        self.spinbox = spinbox

        self.combined = WidgetCombiner(slider, spinbox)

        layout = QGridLayout()
        layout.setContentsMargins(0, 0, 0, 0)
        layout.addWidget(label, 0, 0, 1, 1)
        layout.addItem(SPACER, 0, 1, 1, 1)
        layout.addWidget(self.combined, 0, 2, 1, 3)

        self.setLayout(layout)

    # keep spinbox and slider in sync
    def update_spinbox(self, value):
        self.spinbox.setValue(value)

    def update_slider(self, value):
        self.slider.setValue(value)


class ComparisonResult(QFrame):
    """
    Stores the result of a comparison that can be replayed at any time.
    Contains a QLabel, QPushButton (visualize) and QPushButton (copy to clipboard).
    """

    def __init__(self, text, result, replay1, replay2):
        super().__init__()
        self.result = result
        self.replay1 = replay1
        self.replay2 = replay2
        self.label = QLabel(self)
        self.label.setText(text)

        self.button = QPushButton(self)
        self.button.setText("Visualize")

        self.button_clipboard = QPushButton(self)
        self.button_clipboard.setText("Copy Template")

        layout = QGridLayout()
        layout.setContentsMargins(0, 0, 0, 0)
        layout.addWidget(self.label, 0, 0, 1, 1)
        layout.addItem(SPACER, 0, 1, 1, 1)
        layout.addWidget(self.button, 0, 2, 1, 1)
        layout.addWidget(self.button_clipboard, 0, 3, 1, 1)

        self.setLayout(layout)

class RunWidget(QFrame):
    """
    A single run with QLabel displaying a state (either queued, finished,
    loading replays, comparing, or canceled), and a cancel QPushButton
    if not already finished or canceled.
    """

    def __init__(self, run):
        super().__init__()

        self.status = "Queued"
        self.label = QLabel(self)
        self.text = ""
        if type(run) is MapRun:
            self.text = f"Map check on map {run.map_id}'s top {run.num} plays with thresh {run.thresh}."
        if type(run) is ScreenRun:
            self.text = f"User screen on user {run.user_id}'s top {run.num_top} plays with thresh {run.thresh}."
        if type(run) is LocalRun:
            self.text = f"Local check on folder {run.path}."
        if type(run) is VerifyRun:
            self.text = f"Verify check on {run.user_id_1} and {run.user_id_2}'s plays on map {run.map_id}."


        self.label.setText(self.text)

        self.status_label = QLabel(self)
        self.status_label.setText("<b>Status: " + self.status + "</b>")
        self.status_label.setTextFormat(Qt.RichText) # so we can bold it
        self.button = QPushButton(self)
        self.button.setText("Cancel")
        self.button.setFixedWidth(50)
        self.label.setFixedHeight(self.button.size().height()*0.75)

        layout = QGridLayout()
        layout.setContentsMargins(0, 0, 0, 0)
        layout.addWidget(self.label, 0, 0, 1, 1)
        layout.addWidget(self.status_label, 0, 1, 1, 1)
        # needs to be redefined because RunWidget is being called from a
        # different thread or something? get weird errors when not redefined
        SPACER = QSpacerItem(100, 0, QSizePolicy.Maximum, QSizePolicy.Minimum)
        layout.addItem(SPACER, 0, 2, 1, 1)
        layout.addWidget(self.button, 0, 3, 1, 1)
        self.setLayout(layout)

    def update_status(self, status):
        if status == "Finished":
            # not a qt function, pyqt's implementation of deleting a widget
            self.button.deleteLater()

        self.status = status
        self.status_label.setText("<b>Status: " + self.status + "</b>")

    def cancel(self):
        self.status = "Canceled"
        self.button.deleteLater()
        self.status_label.setText("<b>Status: " + self.status + "</b>")



class SliderBoxSetting(LinkableSetting, QFrame):
    """
    A container class of a QLabel, QSlider, and SpinBox, and links the slider
    and spinbox to a setting (ie the default values of the slider and spinbox
    will be the value of the setting, and changes made to the slider or
    spinbox will affect the setting).
    """

    def __init__(self, display, tooltip, setting, max_):
        LinkableSetting.__init__(self, setting)
        QFrame.__init__(self)

        label = QLabel(self)
        label.setText(display)
        label.setToolTip(tooltip)
        self.label = label

        slider = QSlider(Qt.Horizontal)
        slider.setFocusPolicy(Qt.ClickFocus)
        slider.setRange(0, max_)
        slider.setValue(self.setting_value)
        self.slider = slider

        spinbox = SpinBox(self)
        spinbox.setValue(self.setting_value)
        spinbox.setAlignment(Qt.AlignCenter)
        spinbox.setRange(0, max_)
        spinbox.setSingleStep(1)
        spinbox.setFixedWidth(100)
        self.spinbox = spinbox
        self.combined = WidgetCombiner(slider, spinbox)

        self.slider.valueChanged.connect(self.on_setting_changed_from_gui)
        self.spinbox.valueChanged.connect(self.on_setting_changed_from_gui)

        layout = QGridLayout()
        layout.setContentsMargins(0, 0, 0, 0)
        layout.addWidget(label, 0, 0, 1, 1)
        layout.addItem(SPACER, 0, 1, 1, 1)
        layout.addWidget(self.combined, 0, 2, 1, 3)

        self.setLayout(layout)

    def on_setting_changed(self, new_value):
        self.slider.setValue(new_value)
        self.spinbox.setValue(new_value)

class LineEditSetting(LinkableSetting, QFrame):
    """
    A container class of a QLabel and InputWidget that links the input widget
    to a setting (ie the default value of the widget will be the value of the
    setting, and changes made to the widget will affect the setting).
    """
    def __init__(self, display, tooltip, type_, setting):
        LinkableSetting.__init__(self, setting)
        QFrame.__init__(self)
        self.input_ = InputWidget(display, tooltip, type_=type_)
        self.input_.field.setText(self.setting_value)
        self.input_.field.textChanged.connect(self.on_setting_changed_from_gui)
        layout = QVBoxLayout()
        layout.setContentsMargins(0, 0, 0, 0)
        layout.addWidget(self.input_)
        self.setLayout(layout)

    def on_setting_changed(self, new_value):
        self.input_.field.setText(new_value)

class Threshold(LinkableSetting, QFrame):
    """
    A container class of widgets that represents user input for the threshold to consider a comparison a cheat.
    This class holds a Label, Slider, and SpinBox.

    The SpinBox and Slider are linked internally by this class, so when one changes, so does the other.
    """

    def __init__(self, prefix=""):
        LinkableSetting.__init__(self, "threshold_cheat")
        QFrame.__init__(self)

        label = QLabel(self)
        label.setText(prefix + "Threshold:")
        label.setToolTip("Cutoff for how similar two replays must be to be printed")
        self.label = label

        slider = QSlider(Qt.Horizontal)
        slider.setFocusPolicy(Qt.ClickFocus)
        slider.setRange(0, 30)
        slider.setValue(get_setting("threshold_cheat"))
        self.slider = slider

        spinbox = SpinBox(self)
        spinbox.setValue(get_setting("threshold_cheat"))
        spinbox.setAlignment(Qt.AlignCenter)
        spinbox.setRange(0, 30)
        spinbox.setSingleStep(1)
        spinbox.setFixedWidth(100)
        self.spinbox= spinbox
        self.combined = WidgetCombiner(slider, spinbox)

        self.slider.valueChanged.connect(lambda val: self.spinbox.setValue(val))
        self.spinbox.valueChanged.connect(lambda val: self.slider.setValue(val))

        layout = QGridLayout()
        layout.setContentsMargins(0, 0, 0, 0)

        layout.addWidget(label, 0, 0, 1, 1)
        layout.addItem(SPACER, 0, 1, 1, 1)
        layout.addWidget(self.combined, 0, 2, 1, 3)

        self.setLayout(layout)

    def on_setting_changed(self, new_value):
        self.slider.setValue(new_value)
        self.spinbox.setValue(new_value)


class WidgetCombiner(QFrame):
    def __init__(self, widget1, widget2):
        super(WidgetCombiner, self).__init__()
        layout = QGridLayout()
        layout.setContentsMargins(0, 0, 0, 0)
        layout.addWidget(widget1, 0, 0, 1, 1)
        layout.addWidget(widget2, 0, 1, 1, 1)
        self.setLayout(layout)


class FolderChooser(QFrame):
    path_signal = pyqtSignal(object) # an iterable if multiple_files is True, str otherwise

    def __init__(self, title, path=str(Path.home()), folder_mode=True, multiple_files=False, file_ending="osu! Beatmapfile (*.osu)", display_path=True):
        super(FolderChooser, self).__init__()
        self.path = path
        self.display_path = display_path
        self.folder_mode = folder_mode
        self.multiple_files = multiple_files
        self.file_ending = file_ending
        self.label = QLabel(self)
        self.label.setText(title+":")

        self.file_chooser_button = QPushButton(self)
        type_ = "Folder" if self.folder_mode else "Files" if self.multiple_files else "File"
        self.file_chooser_button.setText("Choose " + type_)
        self.file_chooser_button.clicked.connect(self.set_dir)
        self.file_chooser_button.setFixedWidth(100)

        self.path_label = QLabel(self)
        if self.display_path:
            self.path_label.setText(self.path)
        self.combined = WidgetCombiner(self.path_label, self.file_chooser_button)

        layout = QGridLayout()
        layout.setContentsMargins(0, 0, 0, 0)
        layout.addWidget(self.label, 0, 0, 1, 1)
        layout.addItem(SPACER, 0, 1, 1, 1)
        layout.addWidget(self.combined, 0, 2, 1, 3)
        self.setLayout(layout)
        self.switch_enabled(True)

    def set_dir(self):
        parent_path_old = self.path if not isinstance(self.path, list) else str(Path(self.path[0]).parent)
        if self.folder_mode:
            options = QFileDialog.Option()
            options |= QFileDialog.ShowDirsOnly
            options |= QFileDialog.HideNameFilterDetails
            update_path = QFileDialog.getExistingDirectory(caption="Select Folder", directory=parent_path_old, options=options)
        elif self.multiple_files:
            paths = QFileDialog.getOpenFileNames(caption="Select Files", directory=parent_path_old, filter=self.file_ending)
            # qt returns a list of ([path, path, ...], filter) when we use a filter
            update_path = paths[0]
        else:
            paths = QFileDialog.getOpenFileName(caption="Select File", directory=parent_path_old, filter=self.file_ending)
            update_path = paths[0]

        # dont update path if cancel is pressed
        if update_path != "":
            self.update_dir(update_path)


    def update_dir(self, path):
        self.path = path if path != "" else self.path
        if self.display_path:
            label = path if len(self.path) < 64 else ntpath.basename(path)
            self.path_label.setText(label)
        self.path_signal.emit(self.path)


    def switch_enabled(self, state):
        self.label.setStyleSheet("color:grey" if not state else "")
        self.path_label.setStyleSheet("color:grey" if not state else "")
        self.file_chooser_button.setEnabled(state)


class ResetSettings(QFrame):
    def __init__(self):
        super(ResetSettings, self).__init__()
        self.label = QLabel(self)
        self.label.setText("Reset settings:")

        self.button = QPushButton(self)
        self.button.setText("Reset")
        self.button.clicked.connect(self.reset_settings)
        self.button.setFixedWidth(100)

        layout = QGridLayout()
        layout.setContentsMargins(0, 0, 0, 0)
        layout.addWidget(self.label, 0, 0, 1, 1)
        layout.addItem(SPACER, 0, 1, 1, 1)
        layout.addWidget(self.button, 0, 2, 1, 1)
        self.setLayout(layout)

    def reset_settings(self):
        prompt = QMessageBox.question(self, "Reset settings",
                                      "Are you sure?\n"
                                      "This will reset all settings to their default value.\n"
                                      "Any currently running operations will be canceled and "
                                      "you will have to open the app again.",
                                      buttons=QMessageBox.Cancel | QMessageBox.Yes,
                                      defaultButton=QMessageBox.Cancel)
        if prompt == QMessageBox.Yes:
            reset_defaults()
            QCoreApplication.quit()


class BeatmapTest(QFrame):
    def __init__(self):
        super(BeatmapTest, self).__init__()
        self.visualizer_window = None

        self.file_chooser = FolderChooser("Beatmap File", "", folder_mode=False)
        self.label = QLabel(self)
        self.label.setText("Test Beatmap:")

        self.button = QPushButton(self)
        self.button.setText("Visualize")
        self.button.clicked.connect(self.visualize)
        self.button.setFixedWidth(100)

        layout = QGridLayout()
        layout.setContentsMargins(0, 0, 0, 0)
        layout.addWidget(self.file_chooser, 0, 0, 1, 3)
        layout.addWidget(self.label, 1, 0, 1, 1)
        layout.addItem(SPACER, 1, 1, 1, 1)
        layout.addWidget(self.button, 1, 2, 1, 1)
        self.setLayout(layout)

    def visualize(self):
        self.visualizer_window = VisualizerWindow(beatmap_path=self.file_chooser.path)
        self.visualizer_window.show()


class TopPlays(QFrame):
    """
    Displays and gives checkboxes for the top plays of a user. Intended to let the user select which top
    plays they want to have processed by circleguard.
    """
    MAX_HEIGHT = 5

    def __init__(self):
        super().__init__()
        self.layout = QGridLayout()
        self.layout.setContentsMargins(0, 0, 0, 0)
        self.setLayout(self.layout)
        self.row = 0
        self.col = 0

    def add_play(self, text):
        """
        Adds a play (with the passed text, and a corresponding checkbox) to the layout.
        If this means the layout surpasses MAX_HEIGHT in a single column, the new
        play is moved to the next column instead.
        """

        self.row += 1

        if self.row > TopPlays.MAX_HEIGHT:
            self.row = 1
            self.col += 1

        self.layout.addWidget(BooleanPlay(text), self.row, self.col, 1, 1)


class BooleanPlay(QFrame):
    """
    Represents a single top play of a user. This class contains a label and a checkbox,
    with the checkbox appearing first (as the leftmost widget).
    """
    def __init__(self, text):
        super().__init__()
        layout = QGridLayout()
        layout.setContentsMargins(0, 0, 0, 0)
        self.checkbox = QCheckBox()
        self.checkbox.setChecked(True)
        layout.addWidget(self.checkbox, 0, 0, 1, 1)
        layout.addWidget(QLabel(text), 0, 1, 1, 1)

        self.setLayout(layout)


class EntryWidget(QFrame):
    pressed_signal = pyqtSignal(object)
    """
    Represents a single entry of some kind of data, consisting of a title, a button and the data which is stored at self.data.
    When the button is pressed, pressed_signal is emitted with the data for ease of use.
    """
    def __init__(self, title, action_name, data=None):
        super().__init__()
        self.data = data
        self.button = QPushButton(action_name)
        self.button.setFixedWidth(100)
        self.button.clicked.connect(self.button_pressed)
        layout = QGridLayout()
        layout.addWidget(QLabel(title), 0, 0, 1, 1)
        layout.addWidget(self.button, 0, 1, 1, 1)
        layout.setContentsMargins(0, 0, 0, 0)
        self.setLayout(layout)

    def button_pressed(self, _):
        self.pressed_signal.emit(self.data)<|MERGE_RESOLUTION|>--- conflicted
+++ resolved
@@ -221,14 +221,10 @@
         label.setText(title + end)
         label.setToolTip(tooltip)
         self.box = QCheckBox(self)
-<<<<<<< HEAD
+        self.box.stateChanged.connect(self.on_setting_changed_from_gui)
+        self.box.setChecked(self.setting_value)
         item = CenteredWidget(self.box)
         item.setFixedWidth(100)
-
-=======
-        self.box.stateChanged.connect(self.on_setting_changed_from_gui)
-        self.box.setChecked(self.setting_value)
->>>>>>> 89977036
         layout = QGridLayout()
         layout.setContentsMargins(0, 0, 0, 0)
         layout.addWidget(label, 0, 0, 1, 1)
@@ -237,7 +233,6 @@
 
     def on_setting_changed(self, new_value):
         self.box.setChecked(new_value)
-
 
 class CenteredWidget(QWidget):
     def __init__(self, widget):
