import sys
import ntpath
from pathlib import Path
# pylint: disable=no-name-in-module
from functools import partial
from PyQt5.QtWidgets import (QWidget, QGridLayout, QLabel, QLineEdit, QMessageBox,
                             QSpacerItem, QSizePolicy, QSlider, QSpinBox, QFrame,
                             QDoubleSpinBox, QFileDialog, QPushButton, QCheckBox, QComboBox, QVBoxLayout)
from PyQt5.QtGui import QRegExpValidator
from PyQt5.QtCore import QRegExp, Qt, QDir, QCoreApplication, pyqtSignal
# pylint: enable=no-name-in-module
<<<<<<< HEAD
from settings import get_setting, reset_defaults, update_default, LinkableSetting
=======
from settings import get_setting, reset_defaults, set_setting
>>>>>>> 2a49f1e2
from visualizer import VisualizerWindow
from utils import MapRun, ScreenRun, LocalRun, VerifyRun

SPACER = QSpacerItem(100, 0, QSizePolicy.Maximum, QSizePolicy.Minimum)


def set_event_window(window):
    """
    To emulate keypresses, we need a window to send the keypress to.
    This main window is created in gui.pyw, so we need to set it here as well.
    """
    global WINDOW
    WINDOW = window


class IDLineEdit(QLineEdit):
    r"""
    A QLineEdit that does not allow anything but digits to be entered.
    Specifically, anything not matched by the \d* regex is not registered.

    This class also overrides the keyPressEvent to allow the left and right
    keys to be sent to our window that controls shortcuts, instead of being used only by the LineEdit.
    """

    def __init__(self, parent):
        super(IDLineEdit, self).__init__(parent)
        # r prefix isn't necessary but pylint was annoying
        validator = QRegExpValidator(QRegExp(r"\d*"))
        self.setValidator(validator)

    def keyPressEvent(self, event):
        key = event.key()
        if key == Qt.Key_Left or key == Qt.Key_Right:
            QCoreApplication.sendEvent(WINDOW, event)
        super().keyPressEvent(event)


class LineEdit(QLineEdit):
    r"""
    A QLineEdit that overrides the keyPressEvent to allow the left and right
    keys to be sent to our window that controls shortcuts, instead of being used only by the LineEdit.
    """

    def keyPressEvent(self, event):
        key = event.key()
        if key == Qt.Key_Left or key == Qt.Key_Right:
            QCoreApplication.sendEvent(WINDOW, event)
        super().keyPressEvent(event)


class PasswordEdit(QLineEdit):
    r"""
    A QLineEdit that overrides focusInEvent and focusOutEven to show/hide the password on focus.
    It also overrides the keyPressEvent to allow the left and right
    keys to be sent to our window that controls shortcuts, instead of being used only by the LineEdit.
    """

    def __init__(self, parent):
        super(PasswordEdit, self).__init__(parent)
        self.setEchoMode(QLineEdit.Password)

    def focusInEvent(self, event):
        self.setEchoMode(QLineEdit.Normal)
        super().focusInEvent(event)

    def focusOutEvent(self, event):
        self.setEchoMode(QLineEdit.Password)
        super().focusOutEvent(event)

    def keyPressEvent(self, event):
        key = event.key()
        if key == Qt.Key_Left or key == Qt.Key_Right:
            QCoreApplication.sendEvent(WINDOW, event)
        super().keyPressEvent(event)


class SpinBox(QSpinBox):
    """
    A QSpinBox that overrides the keyPressEvent to allow the left and right
    keys to be sent to our window that controls shortcuts, instead of being used only by the SpinBox.
    """

    def keyPressEvent(self, event):
        key = event.key()
        if key == Qt.Key_Left or key == Qt.Key_Right:
            QCoreApplication.sendEvent(WINDOW, event)
        super().keyPressEvent(event)


class DoubleSpinBox(QDoubleSpinBox):
    """
    A QDoubleSpinBox that overrides the keyPressEvent to allow the left and right
    keys to be sent to our window that controls shortcuts, instead of being used only by the DoubleSpinBox.
    """

    def keyPressEvent(self, event):
        key = event.key()
        if key == Qt.Key_Left or key == Qt.Key_Right:
            QCoreApplication.sendEvent(WINDOW, event)
        super().keyPressEvent(event)


class QHLine(QFrame):
    def __init__(self, shadow=QFrame.Plain):
        super(QHLine, self).__init__()
        self.setFrameShape(QFrame.HLine)
        self.setFrameShadow(shadow)


class QVLine(QFrame):
    def __init__(self, shadow=QFrame.Plain):
        super(QVLine, self).__init__()
        self.setFrameShape(QFrame.VLine)
        self.setFrameShadow(shadow)


class Separator(QFrame):
    """
    Creates a line with text in the middle. Used to separate widgets.
    """

    def __init__(self, title):
        super(Separator, self).__init__()

        label = QLabel(self)
        label.setText(title)
        label.setAlignment(Qt.AlignCenter)

        layout = QGridLayout()
        layout.setContentsMargins(0, 0, 0, 0)
        layout.addWidget(QHLine(), 0, 0, 1, 2)
        layout.addWidget(label, 0, 2, 1, 1)
        layout.addWidget(QHLine(), 0, 3, 1, 2)
        self.setLayout(layout)


class InputWidget(QFrame):
    """
    A container class of widgets that represents user input for an id. This class
    holds a Label and either a PasswordEdit, IDLineEdit, or LineEdit, depending on the constructor call.
    """

    def __init__(self, title, tooltip, type_):
        super(InputWidget, self).__init__()

        label = QLabel(self)
        label.setText(title+":")
        label.setToolTip(tooltip)
        if type_ == "password":
            self.field = PasswordEdit(self)
        if type_ == "id":
            self.field = IDLineEdit(self)
        if type_ == "normal":
            self.field = LineEdit(self)

        layout = QGridLayout()
        layout.setContentsMargins(0, 0, 0, 0)
        layout.addWidget(label, 0, 0, 1, 1)
        layout.addItem(SPACER, 0, 1, 1, 1)
        layout.addWidget(self.field, 0, 2, 1, 3)
        self.setLayout(layout)


class IdWidgetCombined(QFrame):
    """
    A container class of widgets that represents user input for a map id and user id.
    If no map id is given the user id field will be disabled.

    This class holds 2 rows of a Label and IDLineEdit.
    """

    def __init__(self):
        super(IdWidgetCombined, self).__init__()

        self.map_id = InputWidget("Map Id", "Beatmap id, not the mapset id!", type_="id")
        self.map_id.field.textChanged.connect(self.update_user_enabled)

        self.user_id = InputWidget("User Id", "User id, as seen in the profile url", type_="id")

        self.update_user_enabled()

        layout = QGridLayout()
        layout.setContentsMargins(0, 0, 0, 0)
        layout.addWidget(self.map_id, 0, 0, 1, 1)
        layout.addWidget(self.user_id, 1, 0, 1, 1)
        self.setLayout(layout)

    def update_user_enabled(self):
        """
        Enables the user id field if the map field has any text in it. Otherwise, disables the user id field.
        """
        self.user_id.setEnabled(self.map_id.field.text() != "")


class OptionWidget(LinkableSetting, QFrame):
    """
    A container class of widgets that represents an option with a boolean state.
    This class holds a Label and CheckBox.
    """

    def __init__(self, title, tooltip, setting, end=":"):
        """
        String setting: The name of the setting to link this OptionWidget to.
        """
        LinkableSetting.__init__(self, setting)
        QFrame.__init__(self)

        label = QLabel(self)
        label.setText(title + end)
        label.setToolTip(tooltip)
        self.box = QCheckBox(self)
        self.box.stateChanged.connect(self.on_setting_changed_from_gui)
        self.box.setChecked(self.setting_value)
        layout = QGridLayout()
        layout.setContentsMargins(0, 0, 0, 0)
        layout.addWidget(label, 0, 0, 1, 1)
        layout.addItem(SPACER, 0, 1, 1, 1)
        layout.addWidget(self.box, 0, 2, 1, 3)
        self.setLayout(layout)

    def on_setting_changed(self, new_value):
        self.box.setChecked(new_value)


class ButtonWidget(QFrame):
    """
    A container class of widgets that represents a clickable action with a label.
    This class holds a QLabel and QPushButton.
    """

    def __init__(self, label_title, button_title, tooltip, end=":"):
        super(ButtonWidget, self).__init__()

        label = QLabel(self)
        label.setText(label_title + end)
        label.setToolTip(tooltip)
        self.button = QPushButton(button_title)
        self.button.setFixedWidth(100)

        layout = QGridLayout()
        layout.setContentsMargins(0, 0, 0, 0)
        layout.addWidget(label, 0, 0, 1, 1)
        layout.addItem(SPACER, 0, 1, 1, 1)
        layout.addWidget(self.button, 0, 2, 1, 1)
        self.setLayout(layout)


class LoglevelWidget(QFrame):
    def __init__(self, tooltip):
        super(LoglevelWidget, self).__init__()

        level_label = QLabel(self)
        level_label.setText("Debug mode:")
        level_label.setToolTip(tooltip)

        output_label = QLabel(self)
        output_label.setText("Debug Output:")
        output_label.setToolTip(tooltip)

        level_combobox = QComboBox(self)
        level_combobox.setFixedWidth(100)
        level_combobox.addItem("CRITICAL", 50)
        level_combobox.addItem("ERROR", 40)
        level_combobox.addItem("WARNING", 30)
        level_combobox.addItem("INFO", 20)
        level_combobox.addItem("DEBUG", 10)
        level_combobox.addItem("TRACE", 5)
        level_combobox.setInsertPolicy(QComboBox.NoInsert)
        self.level_combobox = level_combobox

        save_option = OptionWidget("Save logs?", "", "log_save", end="")
        save_option.setSizePolicy(QSizePolicy.Preferred, QSizePolicy.Fixed)
        self.save_option = save_option

        output_combobox = QComboBox(self)
        output_combobox.setFixedWidth(100)
        output_combobox.addItem("NONE")
        output_combobox.addItem("TERMINAL")
        output_combobox.addItem("NEW WINDOW")
        output_combobox.addItem("BOTH")
        output_combobox.setInsertPolicy(QComboBox.NoInsert)
        output_combobox.setCurrentIndex(0)  # NONE by default
        self.output_combobox = output_combobox
        self.save_folder = FolderChooser("Log Folder", get_setting("log_dir"))
        save_option.box.stateChanged.connect(self.save_folder.switch_enabled)
        self.save_folder.setSizePolicy(QSizePolicy.Preferred, QSizePolicy.Fixed)

        self.level_combobox.setCurrentIndex(get_setting("log_mode"))
        self.level_combobox.currentIndexChanged.connect(partial(set_setting, "log_mode"))

        self.save_option.box.setChecked(get_setting("log_save"))
        self.save_option.box.stateChanged.connect(partial(set_setting, "log_save"))

        self.output_combobox.setCurrentIndex(get_setting("log_output"))
        self.output_combobox.currentIndexChanged.connect(partial(set_setting, "log_output"))

        self.save_folder.switch_enabled(get_setting("log_save"))
        self.save_folder.path_signal.connect(partial(set_setting, "log_dir"))

        layout = QGridLayout()
        layout.setContentsMargins(0, 0, 0, 0)
        layout.addWidget(level_label, 0, 0, 1, 1)
        layout.addItem(SPACER, 0, 1, 1, 1)
        layout.addWidget(self.level_combobox, 0, 2, 1, 3)
        layout.addWidget(output_label, 1, 0, 1, 1)
        layout.addItem(SPACER, 1, 1, 1, 1)
        layout.addWidget(self.output_combobox, 1, 2, 1, 3)
        layout.addWidget(save_option, 2, 0, 1, 5)
        layout.addWidget(self.save_folder, 3, 0, 1, 5)

        self.setLayout(layout)


class CompareTopUsers(QFrame):
    """
    A container class of widgets that represents user input for how many users of a map to compare.
    This class holds a Label, Slider, and SpinBox.

    The SpinBox and Slider are linked internally by this class, so when one changes, so does the other.
    """

    def __init__(self, minimum):
        super().__init__()
        self.label = QLabel(self)
        self.label.setText("Compare Top Users:")
        self.label.setToolTip("Compare this many plays from the leaderboard")

        slider = QSlider(Qt.Horizontal)
        slider.setFocusPolicy(Qt.ClickFocus)
        slider.setMinimum(minimum)
        slider.setMaximum(100)
        slider.setValue(50)
        slider.valueChanged.connect(self.update_spinbox)
        self.slider = slider

        spinbox = SpinBox(self)
        spinbox.setValue(50)
        spinbox.setAlignment(Qt.AlignCenter)
        spinbox.setRange(minimum, 100)
        spinbox.setSingleStep(1)
        spinbox.setFixedWidth(100)
        spinbox.valueChanged.connect(self.update_slider)
        self.spinbox = spinbox

        self.combined = WidgetCombiner(slider, spinbox)

        layout = QGridLayout()
        layout.setContentsMargins(0, 0, 0, 0)
        layout.addWidget(self.label, 0, 0, 1, 1)
        layout.addItem(SPACER, 0, 1, 1, 1)
        layout.addWidget(self.combined, 0, 2, 1, 3)
        self.setLayout(layout)

    # keep spinbox and slider in sync
    def update_spinbox(self, value):
        self.spinbox.setValue(value)

    def update_slider(self, value):
        self.slider.setValue(value)

    def update_user(self, mode):
        """
        This function is meant to be used to disable/enable the Slider and SpinBox externally.

        Args:
            Boolean mode: Declares if the widgets should be disabled or enabled
        """
        self.slider.setEnabled(mode)
        self.spinbox.setEnabled(mode)


class CompareTopPlays(QFrame):
    """
    A container class of widgets that represents user input for how many top plays of a user to compare.
    This class holds a Label, Slider, and SpinBox.

    The SpinBox and Slider are linked internally by this class, so when one changes, so does the other.
    """

    def __init__(self):
        super().__init__()
        label = QLabel(self)
        label.setText("Compare Top Plays:")
        label.setToolTip("Compare this many plays from the user")

        slider = QSlider(Qt.Horizontal)
        slider.setFocusPolicy(Qt.ClickFocus)
        slider.setValue(20)
        slider.setMinimum(1)
        slider.setMaximum(100)
        slider.valueChanged.connect(self.update_spinbox)
        self.slider = slider

        spinbox = SpinBox(self)
        spinbox.setValue(20)
        spinbox.setAlignment(Qt.AlignCenter)
        spinbox.setRange(1, 100)
        spinbox.setSingleStep(1)
        spinbox.setFixedWidth(100)
        spinbox.valueChanged.connect(self.update_slider)
        self.spinbox = spinbox

        self.combined = WidgetCombiner(slider, spinbox)

        layout = QGridLayout()
        layout.setContentsMargins(0, 0, 0, 0)
        layout.addWidget(label, 0, 0, 1, 1)
        layout.addItem(SPACER, 0, 1, 1, 1)
        layout.addWidget(self.combined, 0, 2, 1, 3)

        self.setLayout(layout)

    # keep spinbox and slider in sync
    def update_spinbox(self, value):
        self.spinbox.setValue(value)

    def update_slider(self, value):
        self.slider.setValue(value)


class ComparisonResult(QFrame):
    """
    Stores the result of a comparison that can be replayed at any time.
    Contains a QLabel, QPushButton (visualize) and QPushButton (copy to clipboard).
    """

    def __init__(self, text, result, replay1, replay2):
        super().__init__()
        self.result = result
        self.replay1 = replay1
        self.replay2 = replay2
        self.label = QLabel(self)
        self.label.setText(text)

        self.button = QPushButton(self)
        self.button.setText("Visualize")

        self.button_clipboard = QPushButton(self)
        self.button_clipboard.setText("Copy Template")

        layout = QGridLayout()
        layout.setContentsMargins(0, 0, 0, 0)
        layout.addWidget(self.label, 0, 0, 1, 1)
        layout.addItem(SPACER, 0, 1, 1, 1)
        layout.addWidget(self.button, 0, 2, 1, 1)
        layout.addWidget(self.button_clipboard, 0, 3, 1, 1)

        self.setLayout(layout)

class RunWidget(QFrame):
    """
    A single run with QLabel displaying a state (either queued, finished,
    loading replays, comparing, or canceled), and a cancel QPushButton
    if not already finished or canceled.
    """

    def __init__(self, run):
        super().__init__()

        self.status = "Queued"
        self.label = QLabel(self)
        self.text = ""
        if type(run) is MapRun:
            self.text = f"Map check on map {run.map_id}'s top {run.num} plays with thresh {run.thresh}."
        if type(run) is ScreenRun:
            self.text = f"User screen on user {run.user_id}'s top {run.num_top} plays with thresh {run.thresh}."
        if type(run) is LocalRun:
            self.text = f"Local check on folder {run.path}."
        if type(run) is VerifyRun:
            self.text = f"Verify check on {run.user_id_1} and {run.user_id_2}'s plays on map {run.map_id}."


        self.label.setText(self.text)

        self.status_label = QLabel(self)
        self.status_label.setText("<b>Status: " + self.status + "</b>")
        self.status_label.setTextFormat(Qt.RichText) # so we can bold it
        self.button = QPushButton(self)
        self.button.setText("Cancel")
        self.button.setFixedWidth(50)
        self.label.setFixedHeight(self.button.size().height()*0.75)

        layout = QGridLayout()
        layout.setContentsMargins(0, 0, 0, 0)
        layout.addWidget(self.label, 0, 0, 1, 1)
        layout.addWidget(self.status_label, 0, 1, 1, 1)
        # needs to be redefined because RunWidget is being called from a
        # different thread or something? get weird errors when not redefined
        SPACER = QSpacerItem(100, 0, QSizePolicy.Maximum, QSizePolicy.Minimum)
        layout.addItem(SPACER, 0, 2, 1, 1)
        layout.addWidget(self.button, 0, 3, 1, 1)
        self.setLayout(layout)

    def update_status(self, status):
        if status == "Finished":
            # not a qt function, pyqt's implementation of deleting a widget
            self.button.deleteLater()

        self.status = status
        self.status_label.setText("<b>Status: " + self.status + "</b>")

    def cancel(self):
        self.status = "Canceled"
        self.button.deleteLater()
        self.status_label.setText("<b>Status: " + self.status + "</b>")



class SliderBoxSetting(LinkableSetting, QFrame):
    """
    A container class of a QLabel, QSlider, and SpinBox, and links the slider
    and spinbox to a setting (ie the default values of the slider and spinbox
    will be the value of the setting, and changes made to the slider or
    spinbox will affect the setting).
    """

    def __init__(self, display, tooltip, setting, max_):
        LinkableSetting.__init__(self, setting)
        QFrame.__init__(self)

        label = QLabel(self)
        label.setText(display)
        label.setToolTip(tooltip)
        self.label = label

        slider = QSlider(Qt.Horizontal)
        slider.setFocusPolicy(Qt.ClickFocus)
        slider.setRange(0, max_)
        slider.setValue(self.setting_value)
        self.slider = slider

        spinbox = SpinBox(self)
        spinbox.setValue(self.setting_value)
        spinbox.setAlignment(Qt.AlignCenter)
        spinbox.setRange(0, max_)
        spinbox.setSingleStep(1)
        spinbox.setFixedWidth(100)
        self.spinbox = spinbox
        self.combined = WidgetCombiner(slider, spinbox)

        self.slider.valueChanged.connect(self.on_setting_changed_from_gui)
        self.spinbox.valueChanged.connect(self.on_setting_changed_from_gui)

        layout = QGridLayout()
        layout.setContentsMargins(0, 0, 0, 0)
        layout.addWidget(label, 0, 0, 1, 1)
        layout.addItem(SPACER, 0, 1, 1, 1)
        layout.addWidget(self.combined, 0, 2, 1, 3)

        self.setLayout(layout)

<<<<<<< HEAD
    def on_setting_changed(self, new_value):
        self.slider.setValue(new_value)
        self.spinbox.setValue(new_value)
=======
    # keep spinbox and slider in sync
    def update_spinbox(self, value):
        self.spinbox.setValue(value)
        set_setting(self.setting_name, value)

    def update_slider(self, value):
        self.slider.setValue(value)
        set_setting(self.setting_name, value)
>>>>>>> 2a49f1e2

class LineEditSetting(QFrame):
    """
    A container class of a QLabel and InputWidget that links the input widget
    to a setting (ie the default value of the widget will be the value of the
    setting, and changes made to the widget will affect the setting).
    """
    def __init__(self, display, tooltip, type_, setting_name):
        super().__init__()
        self.input_ = InputWidget(display, tooltip, type_=type_)
        self.input_.field.setText(get_setting(setting_name))
        self.input_.field.textChanged.connect(partial(set_setting, setting_name))
        layout = QVBoxLayout()
        layout.setContentsMargins(0, 0, 0, 0)
        layout.addWidget(self.input_)
        self.setLayout(layout)

class Threshold(LinkableSetting, QFrame):
    """
    A container class of widgets that represents user input for the threshold to consider a comparison a cheat.
    This class holds a Label, Slider, and SpinBox.

    The SpinBox and Slider are linked internally by this class, so when one changes, so does the other.
    """

    def __init__(self, prefix=""):
        LinkableSetting.__init__(self, "threshold_cheat")
        QFrame.__init__(self)

        label = QLabel(self)
        label.setText(prefix + "Threshold:")
        label.setToolTip("Cutoff for how similar two replays must be to be printed")
        self.label = label

        slider = QSlider(Qt.Horizontal)
        slider.setFocusPolicy(Qt.ClickFocus)
        slider.setRange(0, 30)
        slider.setValue(get_setting("threshold_cheat"))
        self.slider = slider

        spinbox = SpinBox(self)
        spinbox.setValue(get_setting("threshold_cheat"))
        spinbox.setAlignment(Qt.AlignCenter)
        spinbox.setRange(0, 30)
        spinbox.setSingleStep(1)
        spinbox.setFixedWidth(100)
        self.spinbox= spinbox
        self.combined = WidgetCombiner(slider, spinbox)

        self.slider.valueChanged.connect(lambda val: self.spinbox.setValue(val))
        self.spinbox.valueChanged.connect(lambda val: self.slider.setValue(val))

        layout = QGridLayout()
        layout.setContentsMargins(0, 0, 0, 0)

        layout.addWidget(label, 0, 0, 1, 1)
        layout.addItem(SPACER, 0, 1, 1, 1)
        layout.addWidget(self.combined, 0, 2, 1, 3)

        self.setLayout(layout)

    def on_setting_changed(self, new_value):
        self.slider.setValue(new_value)
        self.spinbox.setValue(new_value)


class WidgetCombiner(QFrame):
    def __init__(self, widget1, widget2):
        super(WidgetCombiner, self).__init__()
        layout = QGridLayout()
        layout.setContentsMargins(0, 0, 0, 0)
        layout.addWidget(widget1, 0, 0, 1, 1)
        layout.addWidget(widget2, 0, 1, 1, 1)
        self.setLayout(layout)


class FolderChooser(QFrame):
    path_signal = pyqtSignal(object) # an iterable if multiple_files is True, str otherwise

    def __init__(self, title, path=str(Path.home()), folder_mode=True, multiple_files=False, file_ending="osu! Beatmapfile (*.osu)", display_path=True):
        super(FolderChooser, self).__init__()
        self.path = path
        self.display_path = display_path
        self.folder_mode = folder_mode
        self.multiple_files = multiple_files
        self.file_ending = file_ending
        self.label = QLabel(self)
        self.label.setText(title+":")

        self.file_chooser_button = QPushButton(self)
        type_ = "Folder" if self.folder_mode else "Files" if self.multiple_files else "File"
        self.file_chooser_button.setText("Choose " + type_)
        self.file_chooser_button.clicked.connect(self.set_dir)
        self.file_chooser_button.setFixedWidth(100)

        self.path_label = QLabel(self)
        if self.display_path:
            self.path_label.setText(self.path)
        self.combined = WidgetCombiner(self.path_label, self.file_chooser_button)

        layout = QGridLayout()
        layout.setContentsMargins(0, 0, 0, 0)
        layout.addWidget(self.label, 0, 0, 1, 1)
        layout.addItem(SPACER, 0, 1, 1, 1)
        layout.addWidget(self.combined, 0, 2, 1, 3)
        self.setLayout(layout)
        self.switch_enabled(True)

    def set_dir(self):
        if self.folder_mode:
            options = QFileDialog.Option()
            options |= QFileDialog.ShowDirsOnly
            options |= QFileDialog.HideNameFilterDetails
            update_path = QFileDialog.getExistingDirectory(caption="Select Folder", directory=self.path, options=options)
        elif self.multiple_files:
            paths = QFileDialog.getOpenFileNames(caption="Select Files", directory=self.path, filter=self.file_ending)
            # qt returns a list of ([path, path, ...], filter) when we use a filter
            update_path = paths[0]
        else:
            paths = QFileDialog.getOpenFileName(caption="Select File", directory=str(Path(self.path).parent), filter=self.file_ending)
            update_path = paths[0]

        # dont update path if cancel is pressed
        if update_path != "":
            self.update_dir(update_path)


    def update_dir(self, path):
        self.path = path if path != "" else self.path
        if self.display_path:
            label = path if len(self.path) < 64 else ntpath.basename(path)
            self.path_label.setText(label)
        self.path_signal.emit(self.path)


    def switch_enabled(self, state):
        self.label.setStyleSheet("color:grey" if not state else "")
        self.path_label.setStyleSheet("color:grey" if not state else "")
        self.file_chooser_button.setEnabled(state)


class ResetSettings(QFrame):
    def __init__(self):
        super(ResetSettings, self).__init__()
        self.label = QLabel(self)
        self.label.setText("Reset settings:")

        self.button = QPushButton(self)
        self.button.setText("Reset")
        self.button.clicked.connect(self.reset_settings)
        self.button.setFixedWidth(100)

        layout = QGridLayout()
        layout.setContentsMargins(0, 0, 0, 0)
        layout.addWidget(self.label, 0, 0, 1, 1)
        layout.addItem(SPACER, 0, 1, 1, 1)
        layout.addWidget(self.button, 0, 2, 1, 1)
        self.setLayout(layout)

    def reset_settings(self):
        prompt = QMessageBox.question(self, "Reset settings",
                                      "Are you sure?\n"
                                      "This will reset all settings to their default value.\n"
                                      "Any currently running operations will be canceled and "
                                      "you will have to open the app again.",
                                      buttons=QMessageBox.Cancel | QMessageBox.Yes,
                                      defaultButton=QMessageBox.Cancel)
        if prompt == QMessageBox.Yes:
            reset_defaults()
            QCoreApplication.quit()


class BeatmapTest(QFrame):
    def __init__(self):
        super(BeatmapTest, self).__init__()
        self.visualizer_window = None

        self.file_chooser = FolderChooser("Beatmap File", "", folder_mode=False)
        self.label = QLabel(self)
        self.label.setText("Test Beatmap:")

        self.button = QPushButton(self)
        self.button.setText("Visualize")
        self.button.clicked.connect(self.visualize)
        self.button.setFixedWidth(100)

        layout = QGridLayout()
        layout.setContentsMargins(0, 0, 0, 0)
        layout.addWidget(self.file_chooser, 0, 0, 1, 3)
        layout.addWidget(self.label, 1, 0, 1, 1)
        layout.addItem(SPACER, 1, 1, 1, 1)
        layout.addWidget(self.button, 1, 2, 1, 1)
        self.setLayout(layout)

    def visualize(self):
        self.visualizer_window = VisualizerWindow(beatmap_path=self.file_chooser.path)
        self.visualizer_window.show()


class TopPlays(QFrame):
    """
    Displays and gives checkboxes for the top plays of a user. Intended to let the user select which top
    plays they want to have processed by circleguard.
    """
    MAX_HEIGHT = 5

    def __init__(self):
        super().__init__()
        self.layout = QGridLayout()
        self.layout.setContentsMargins(0, 0, 0, 0)
        self.setLayout(self.layout)
        self.row = 0
        self.col = 0

    def add_play(self, text):
        """
        Adds a play (with the passed text, and a corresponding checkbox) to the layout.
        If this means the layout surpasses MAX_HEIGHT in a single column, the new
        play is moved to the next column instead.
        """

        self.row += 1

        if self.row > TopPlays.MAX_HEIGHT:
            self.row = 1
            self.col += 1

        self.layout.addWidget(BooleanPlay(text), self.row, self.col, 1, 1)


class BooleanPlay(QFrame):
    """
    Represents a single top play of a user. This class contains a label and a checkbox,
    with the checkbox appearing first (as the leftmost widget).
    """
    def __init__(self, text):
        super().__init__()
        layout = QGridLayout()
        layout.setContentsMargins(0, 0, 0, 0)
        self.checkbox = QCheckBox()
        self.checkbox.setChecked(True)
        layout.addWidget(self.checkbox, 0, 0, 1, 1)
        layout.addWidget(QLabel(text), 0, 1, 1, 1)

        self.setLayout(layout)


class EntryWidget(QFrame):
    pressed_signal = pyqtSignal(object)
    """
    Represents a single entry of some kind of data, consisting of a title, a button and the data which is stored at self.data.
    When the button is pressed, pressed_signal is emitted with the data for ease of use.
    """
    def __init__(self, title, action_name, data=None):
        super().__init__()
        self.data = data
        self.button = QPushButton(action_name)
        self.button.setFixedWidth(100)
        self.button.clicked.connect(self.button_pressed)
        layout = QGridLayout()
        layout.addWidget(QLabel(title), 0, 0, 1, 1)
        layout.addWidget(self.button, 0, 1, 1, 1)
        layout.setContentsMargins(0, 0, 0, 0)
        self.setLayout(layout)

    def button_pressed(self, _):
        self.pressed_signal.emit(self.data)<|MERGE_RESOLUTION|>--- conflicted
+++ resolved
@@ -9,11 +9,7 @@
 from PyQt5.QtGui import QRegExpValidator
 from PyQt5.QtCore import QRegExp, Qt, QDir, QCoreApplication, pyqtSignal
 # pylint: enable=no-name-in-module
-<<<<<<< HEAD
-from settings import get_setting, reset_defaults, update_default, LinkableSetting
-=======
-from settings import get_setting, reset_defaults, set_setting
->>>>>>> 2a49f1e2
+from settings import get_setting, reset_defaults, LinkableSetting, set_setting
 from visualizer import VisualizerWindow
 from utils import MapRun, ScreenRun, LocalRun, VerifyRun
 
@@ -565,20 +561,9 @@
 
         self.setLayout(layout)
 
-<<<<<<< HEAD
     def on_setting_changed(self, new_value):
         self.slider.setValue(new_value)
         self.spinbox.setValue(new_value)
-=======
-    # keep spinbox and slider in sync
-    def update_spinbox(self, value):
-        self.spinbox.setValue(value)
-        set_setting(self.setting_name, value)
-
-    def update_slider(self, value):
-        self.slider.setValue(value)
-        set_setting(self.setting_name, value)
->>>>>>> 2a49f1e2
 
 class LineEditSetting(QFrame):
     """
