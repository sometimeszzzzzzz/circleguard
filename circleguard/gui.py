import os
import sys
from pathlib import Path
from multiprocessing.pool import ThreadPool
from queue import Queue, Empty
from functools import partial
import logging
from logging.handlers import RotatingFileHandler
import colorsys
import traceback
import threading
from datetime import datetime
import math
import time
import json

from PyQt5.QtCore import Qt, QTimer, qInstallMessageHandler, QObject, pyqtSignal, QUrl
from PyQt5.QtWidgets import (QWidget, QFrame, QTabWidget, QTextEdit, QPushButton, QLabel, QScrollArea, QFrame, QProgressBar,
                             QVBoxLayout, QShortcut, QGridLayout, QApplication, QMainWindow, QSizePolicy, QComboBox, QSpacerItem)
from PyQt5.QtGui import QPalette, QColor, QIcon, QKeySequence, QTextCursor, QPainter, QDesktopServices, QPixmap

# app needs to be initialized before settings is imported so QStandardPaths resolves
# corerctly with the applicationName
app = QApplication([])
app.setStyle("Fusion")
app.setApplicationName("Circleguard")

from circleguard import (Circleguard, set_options, Loader, NoInfoAvailableException,
                        ReplayMap, ReplayPath, User, Map, Check, MapUser, StealDetect,
                        RelaxDetect, CorrectionDetect, ReplayStealingResult, RelaxResult, CorrectionResult, Detect)
from circleguard import __version__ as cg_version
from circleguard.loadable import Loadable

from utils import resource_path, run_update_check, Run, parse_mod_string, InvalidModException, delete_widget
from widgets import (set_event_window, InputWidget, ResetSettings, WidgetCombiner,
                     FolderChooser, IdWidgetCombined, Separator, OptionWidget, ButtonWidget,
                     LoglevelWidget, SliderBoxSetting, BeatmapTest, ResultW, LineEditSetting,
                     EntryWidget, RunWidget, ScrollableLoadablesWidget, ScrollableChecksWidget,
                     ReplayMapW, ReplayPathW, MapW, UserW, MapUserW, StealCheckW, RelaxCheckW,
                     CorrectionCheckW, VisualizerW)

from settings import get_setting, set_setting, overwrite_config, overwrite_with_config_settings, LinkableSetting
from visualizer import VisualizerWindow
from wizard import CircleguardWizard
from version import __version__


log = logging.getLogger(__name__)

# save old excepthook
sys._excepthook = sys.excepthook

# this allows us to log any and all exceptions thrown to a log file -
# pyqt likes to eat exceptions and quit silently
def my_excepthook(exctype, value, tb):
    # call original excepthook before ours
    log.exception("sys.excepthook error\n"
              "Type: " + str(value) + "\n"
              "Value: " + str(value) + "\n"
              "Traceback: " + "".join(traceback.format_tb(tb)) + '\n')
    sys._excepthook(exctype, value, tb)

sys.excepthook = my_excepthook

# sys.excepthook doesn't persist across threads
# (http://bugs.python.org/issue1230540). This is a hacky workaround that overrides
# the threading init method to use our excepthook.
# https://stackoverflow.com/a/31622038
threading_init = threading.Thread.__init__
def init(self, *args, **kwargs):
    threading_init(self, *args, **kwargs)
    run_original = self.run

    def run_with_except_hook(*args2, **kwargs2):
        try:
            run_original(*args2, **kwargs2)
        except Exception:
            sys.excepthook(*sys.exc_info())
    self.run = run_with_except_hook
threading.Thread.__init__ = init


# logging methodology heavily adapted from https://stackoverflow.com/q/28655198/12164878
class Handler(QObject, logging.Handler):
    new_message = pyqtSignal(object)

    def __init__(self):
        super().__init__()

    def emit(self, record):
        message = self.format(record)
        self.new_message.emit(message)


class WindowWrapper(LinkableSetting, QMainWindow):
    def __init__(self, clipboard):
        QMainWindow.__init__(self)
        LinkableSetting.__init__(self, "log_save")

        self.clipboard = clipboard
        self.progressbar = QProgressBar()
        self.progressbar.setFixedWidth(250)
        self.current_state_label = QLabel("Idle")
        self.current_state_label.setTextFormat(Qt.RichText)
        self.current_state_label.setTextInteractionFlags(Qt.TextBrowserInteraction)
        self.current_state_label.setOpenExternalLinks(True)
        # statusBar() is a qt function that will create a status bar tied to the window
        # if it doesnt exist, and access the existing one if it does.
        self.statusBar().addWidget(WidgetCombiner(self.progressbar, self.current_state_label))
        self.statusBar().setSizeGripEnabled(False)
        self.statusBar().setContentsMargins(8, 2, 10, 2)

        self.main_window = MainWindow()
        self.main_window.main_tab.set_progressbar_signal.connect(self.set_progressbar)
        self.main_window.main_tab.increment_progressbar_signal.connect(self.increment_progressbar)
        self.main_window.main_tab.update_label_signal.connect(self.update_label)
        self.main_window.main_tab.add_result_signal.connect(self.add_result)
        self.main_window.main_tab.write_to_terminal_signal.connect(self.main_window.main_tab.write)
        self.main_window.main_tab.add_run_to_queue_signal.connect(self.add_run_to_queue)
        self.main_window.main_tab.update_run_status_signal.connect(self.update_run_status)
        self.main_window.queue_tab.cancel_run_signal.connect(self.cancel_run)

        self.setCentralWidget(self.main_window)
        QShortcut(QKeySequence(Qt.CTRL+Qt.Key_Right), self, self.tab_right)
        QShortcut(QKeySequence(Qt.CTRL+Qt.Key_Left), self, self.tab_left)
        QShortcut(QKeySequence(Qt.CTRL+Qt.Key_Q), self, partial(self.cancel_all_runs, self))

        self.setWindowTitle(f"Circleguard v{__version__}")
        self.setWindowIcon(QIcon(str(resource_path("resources/logo.ico"))))
        self.start_timer()
        self.debug_window = None

        formatter = logging.Formatter(get_setting("log_format"), datefmt=get_setting("timestamp_format"))
        handler = Handler()
        handler.setFormatter(formatter)
        handler.new_message.connect(self.log)

        log_dir = resource_path(get_setting("log_dir"))
        log_file = os.path.join(log_dir, "circleguard.log")
        self.file_handler = RotatingFileHandler(log_file, maxBytes=10**6, backupCount=3) # 1 mb max file size
        self.file_handler.setFormatter(formatter)

        logging.getLogger("circleguard").addHandler(handler)
        logging.getLogger("circleguard").addHandler(self.file_handler)
        logging.getLogger("ossapi").addHandler(handler)
        logging.getLogger("ossapi").addHandler(self.file_handler)
        logging.getLogger(__name__).addHandler(handler)
        logging.getLogger(__name__).addHandler(self.file_handler)
        self.on_setting_changed(get_setting("log_save")) # manually disable logging if it wasn't checked when we started

        self.thread = threading.Thread(target=self._change_label_update)
        self.thread.start()

    def on_setting_changed(self, new_value):
        log_save = new_value
        if not log_save:
            self.file_handler.setLevel(51) # same as disabling the handler (CRITICAL=50)
        else:
            self.file_handler.setLevel(logging.NOTSET) # same as default (passes all records to the attached logger)

    def tab_right(self):
        tabs = self.main_window.tabs
        tabs.setCurrentIndex(tabs.currentIndex() + 1)

    def tab_left(self):
        tabs = self.main_window.tabs
        tabs.setCurrentIndex(tabs.currentIndex() - 1)

    def mousePressEvent(self, event):
        focused = self.focusWidget()
        if focused is not None and not isinstance(focused, QTextEdit):
            focused.clearFocus()
        super(WindowWrapper, self).mousePressEvent(event)

    def start_timer(self):
        timer = QTimer(self)
        timer.timeout.connect(self.run_timer)
        timer.start(250)

    def run_timer(self):
        """
        check for stderr messages (because logging prints to stderr not stdout, and
        it's nice to have stdout reserved) and then print cg results
        """
        self.main_window.main_tab.print_results()
        self.main_window.main_tab.check_circleguard_queue()

    def log(self, message):
        """
        Message is the string message sent to the io stream
        """

        # TERMINAL / BOTH
        if get_setting("log_output") in [1, 3]:
            self.main_window.main_tab.write(message)

        # NEW WINDOW / BOTH
        if get_setting("log_output") in [2, 3]:
            if self.debug_window and self.debug_window.isVisible():
                self.debug_window.write(message)
            else:
                self.debug_window = DebugWindow()
                self.debug_window.show()
                self.debug_window.write(message)

    def update_label(self, text):
        self.current_state_label.setText(text)

    def _change_label_update(self):
        self.update_label(run_update_check())

    def increment_progressbar(self, increment):
        self.progressbar.setValue(self.progressbar.value() + increment)

    def set_progressbar(self, max_value):
        # if -1, reset progressbar and remove its text
        if max_value == -1:
            # removes cases where range was set to (0,0)
            self.progressbar.setRange(0, 1)
            # remove ``0%`` text on the progressbar (doesn't look good)
            self.progressbar.reset()
            return
        self.progressbar.setValue(0)
        self.progressbar.setRange(0, max_value)

    def add_result(self, result):
        # this function right here could very well lead to some memory issues.
        # I tried to avoid leaving a reference to result's replays in this
        # method, but it's quite possible things are still not very clean.
        # Ideally only ResultW would have a reference to the two replays, and
        # nothing else.
        timestamp = datetime.now()
        label_text = None
        template_text = None

        if type(result) is ReplayStealingResult:
            label_text = get_setting("string_result_steal").format(ts=timestamp, similarity=result.similarity, r=result, r1=result.replay1, r2=result.replay2,
                                        replay1_mods_short_name=result.replay1.mods.short_name(), replay1_mods_long_name=result.replay1.mods.long_name(),
                                        replay2_mods_short_name=result.replay2.mods.short_name(), replay2_mods_long_name=result.replay2.mods.long_name())
            template_text = get_setting("template_steal").format(ts=timestamp, similarity=result.similarity, r=result, r1=result.replay1, r2=result.replay2,
                                        replay1_mods_short_name=result.replay1.mods.short_name(), replay1_mods_long_name=result.replay1.mods.long_name(),
                                        replay2_mods_short_name=result.replay2.mods.short_name(), replay2_mods_long_name=result.replay2.mods.long_name())
            replays = [result.replay1, result.replay2]

        elif type(result) is RelaxResult:
            label_text = get_setting("string_result_relax").format(ts=timestamp, ur=result.ur, r=result,
                                        replay=result.replay, mods_short_name=result.replay.mods.short_name(),
                                        mods_long_name=result.replay.mods.long_name())
            template_text = get_setting("template_relax").format(ts=timestamp, ur=result.ur, r=result,
                                        replay=result.replay, mods_short_name=result.replay.mods.short_name(),
                                        mods_long_name=result.replay.mods.long_name())
            replays = [result.replay]
        elif type(result) is CorrectionResult:
            label_text = get_setting("string_result_correction").format(ts=timestamp, r=result, num_snaps=len(result.snaps), replay=result.replay,
                                        mods_short_name=result.replay.mods.short_name(), mods_long_name=result.replay.mods.long_name())

            snap_table = ("| Time (ms) | Angle (°) | Distance (px) |\n"
                            "| :-: | :-: | :-: |\n")
            for snap in result.snaps:
                snap_table += "| {:.0f} | {:.2f} | {:.2f} |\n".format(snap.time, snap.angle, snap.distance)
            template_text = get_setting("template_correction").format(ts=timestamp, r=result, replay=result.replay, snap_table=snap_table,
                                        mods_short_name=result.replay.mods.short_name(), mods_long_name=result.replay.mods.long_name())
            replays = [result.replay]
        elif isinstance(result, list) and isinstance(result[0], Loadable):  # a list of loadables
            label_text = get_setting("string_result_visualization").format(ts=timestamp, replay_amount=len(result), map_id=result[0].map_id)
            replays = result

        result_widget = ResultW(label_text, result, replays)
        # set button signal connections (visualize and copy template to clipboard)
        result_widget.button.clicked.connect(partial(self.main_window.main_tab.visualize, result_widget.replays, result_widget.replays[0].map_id))
        if template_text:
            result_widget.button_clipboard.clicked.connect(partial(self.copy_to_clipboard, template_text))
        else: # hide template button if there is no template
            result_widget.button_clipboard.hide()
        # remove info text if shown
        if not self.main_window.results_tab.results.info_label.isHidden():
            self.main_window.results_tab.results.info_label.hide()
        self.main_window.results_tab.results.layout.insertWidget(0,result_widget)

    def copy_to_clipboard(self, text):
        self.clipboard.setText(text)

    def add_run_to_queue(self, run):
        self.main_window.queue_tab.add_run(run)

    def update_run_status(self, run_id, status):
        self.main_window.queue_tab.update_status(run_id, status)

    def cancel_run(self, run_id):
        self.main_window.main_tab.runs[run_id].event.set()

    def cancel_all_runs(self):
        """called when lastWindowClosed signal emits. Cancel all our runs so
        we don't hang the application on loading/comparing while trying to quit"""
        for run in self.main_window.main_tab.runs:
            run.event.set()

    def on_application_quit(self):
        """Called when the app.aboutToQuit signal is emitted"""
        if self.debug_window is not None:
            self.debug_window.close()
        if self.main_window.main_tab.visualizer_window is not None:
            self.main_window.main_tab.visualizer_window.close()
        overwrite_config()


class DebugWindow(QMainWindow):
    def __init__(self):
        super().__init__()
        self.setWindowTitle("Debug Output")
        self.setWindowIcon(QIcon(str(resource_path("resources/logo.ico"))))
        terminal = QTextEdit(self)
        terminal.setReadOnly(True)
        terminal.ensureCursorVisible()
        self.terminal = terminal
        self.setCentralWidget(self.terminal)
        self.resize(800, 350)

    def write(self, message):
        self.terminal.append(message)

class MainWindow(QFrame):
    def __init__(self):
        super().__init__()

        self.tabs = QTabWidget()
        self.main_tab = MainTab()
        self.results_tab = ResultsTab()
        self.queue_tab = QueueTab()
        self.thresholds_tab = ThresholdsTab()
        self.settings_tab = SettingsTab()
        self.tabs.addTab(self.main_tab, "Main")
        self.tabs.addTab(self.results_tab, "Results")
        self.tabs.addTab(self.queue_tab, "Queue")
        self.tabs.addTab(self.thresholds_tab, "Thresholds")
        self.tabs.addTab(self.settings_tab, "Settings")
        # so when we switch from settings tab to main tab, whatever tab we're on gets changed if we delete our api key
        self.tabs.currentChanged.connect(self.main_tab.check_run_button)

        self.layout = QVBoxLayout()
        self.layout.addWidget(self.tabs)
        self.layout.setContentsMargins(10, 10, 10, 0)
        self.setLayout(self.layout)


class MainTab(QFrame):
    set_progressbar_signal = pyqtSignal(int) # max progress
    increment_progressbar_signal = pyqtSignal(int) # increment value
    update_label_signal = pyqtSignal(str)
    write_to_terminal_signal = pyqtSignal(str)
    add_result_signal = pyqtSignal(object) # Result
    add_run_to_queue_signal = pyqtSignal(object) # Run object (or a subclass)
    update_run_status_signal = pyqtSignal(int, str) # run_id, status_str
    print_results_signal = pyqtSignal() # called after a run finishes to flush the results queue before printing "Done"

    LOADABLES_COMBOBOX_REGISTRY = ["Map Replay", "Local Replay", "Map", "User", "All Map Replays by User"]
    CHECKS_COMBOBOX_REGISTRY = ["Replay Stealing/Remodding", "Relax", "Aim Correction", "Visualize"]

    def __init__(self):
        super().__init__()

        self.loadables_combobox = QComboBox(self)
        self.loadables_combobox.setInsertPolicy(QComboBox.NoInsert)
        for loadable in MainTab.LOADABLES_COMBOBOX_REGISTRY:
            self.loadables_combobox.addItem(loadable, loadable)
        self.loadables_button = QPushButton("Add", self)
        self.loadables_button.clicked.connect(self.add_loadable)

        self.checks_combobox = QComboBox(self)
        self.checks_combobox.setInsertPolicy(QComboBox.NoInsert)
        for check in MainTab.CHECKS_COMBOBOX_REGISTRY:
            self.checks_combobox.addItem(check, check)
        self.checks_button = QPushButton("Add", self)
        self.checks_button.clicked.connect(self.add_check)

        self.loadables_scrollarea = QScrollArea(self)
        self.loadables_scrollarea.setWidget(ScrollableLoadablesWidget())
        self.loadables_scrollarea.setWidgetResizable(True)

        self.checks_scrollarea = QScrollArea(self)
        self.checks_scrollarea.setWidget(ScrollableChecksWidget())
        self.checks_scrollarea.setWidgetResizable(True)

        self.loadables = [] # for deleting later
        self.checks = [] # for deleting later

        self.print_results_signal.connect(self.print_results)

        self.q = Queue()
        self.cg_q = Queue()
        self.helper_thread_running = False
        self.runs = [] # Run objects for canceling runs
        self.run_id = 0
        self.visualizer_window = None

        terminal = QTextEdit(self)
        terminal.setFocusPolicy(Qt.ClickFocus)
        terminal.setReadOnly(True)
        terminal.ensureCursorVisible()
        self.terminal = terminal

        self.run_button = QPushButton()
        self.run_button.setText("Run")
        self.run_button.clicked.connect(self.add_circleguard_run)

        layout = QGridLayout()
        layout.addWidget(self.loadables_combobox, 0, 0, 1, 7)
        layout.addWidget(self.loadables_button, 0, 7, 1, 1)
        layout.addWidget(self.checks_combobox, 0, 8, 1, 7)
        layout.addWidget(self.checks_button, 0, 15, 1, 1)
        layout.addWidget(self.loadables_scrollarea, 1, 0, 4, 8)
        layout.addWidget(self.checks_scrollarea, 1, 8, 4, 8)
        layout.addWidget(self.terminal, 5, 0, 2, 16)
        layout.addWidget(self.run_button, 7, 0, 1, 16)

        self.setLayout(layout)
        self.check_run_button() # disable run button if there is no api key

    # am well aware that there's much duplicated code between remove_loadable,
    # remove_check, add_loadable, and add_check. Don't feel like writing
    # more generic functions for them right now.
    def remove_loadable(self, loadable_id):
        # should only ever be one occurence, a comp + index works well enough
        loadables = [l for l in self.loadables if l.loadable_id == loadable_id]
        if not loadables: # sometimes an empty list, I don't know how if you need a loadable to click the delete button...
            return
        loadable = loadables[0]
        self.loadables_scrollarea.widget().layout.removeWidget(loadable)
        delete_widget(loadable)
        self.loadables.remove(loadable)
        # remove deleted loadables from Checks as well
        for check in self.checks:
            check.remove_loadable(loadable_id)

    def remove_check(self, check_id):
        # see above method for comments
        checks = [c for c in self.checks if c.check_id == check_id]
        if not checks:
            return
        check = checks[0]
        self.checks_scrollarea.widget().layout.removeWidget(check)
        delete_widget(check)
        self.checks.remove(check)

    def add_loadable(self):
        button_data = self.loadables_combobox.currentData()
        if button_data == "Map Replay":
            w = ReplayMapW()
        if button_data == "Local Replay":
            w = ReplayPathW()
        if button_data == "Map":
            w = MapW()
        if button_data == "User":
            w = UserW()
        if button_data == "All Map Replays by User":
            w = MapUserW()
        w.remove_loadable_signal.connect(self.remove_loadable)
        self.loadables_scrollarea.widget().layout.addWidget(w)
        self.loadables.append(w)

    def add_check(self):
        button_data = self.checks_combobox.currentData()
        if button_data == "Replay Stealing/Remodding":
            w = StealCheckW()
        if button_data == "Relax":
            w = RelaxCheckW()
        if button_data == "Aim Correction":
            w = CorrectionCheckW()
        if button_data == "Visualize":
            w = VisualizerW()
        w.remove_check_signal.connect(self.remove_check)
        self.checks_scrollarea.widget().layout.addWidget(w)
        self.checks.append(w)

    def write(self, message):
        self.terminal.append(str(message).strip())
        self.scroll_to_bottom()

    def scroll_to_bottom(self):
        cursor = QTextCursor(self.terminal.document())
        cursor.movePosition(QTextCursor.End)
        self.terminal.setTextCursor(cursor)

    def add_circleguard_run(self):
        checks = self.checks
        if not checks:
            return
        for check in checks:
            # all loadable objects in this check
            # (the check only stores the loadable ids, not the objects themselves)
            # TODO
            # this is a ridiculous way to do it, but the alternative would involve serializing
            # the class into a QByteArray and passing it through the QMimeData of the QDrag,
            # then converting it back to a class on the other side, so we'll stick with this for now.

            # aka ``isinstance(check, StealCheckW)``
            if check.double_drop_area:
                loadables1 = [l for l in self.loadables if l.loadable_id in check.drop_area1.loadable_ids]
                loadables2 = [l for l in self.loadables if l.loadable_id in check.drop_area2.loadable_ids]
                check.loadables1 = loadables1
                check.loadables2 = loadables2
            else:
                loadables = [l for l in self.loadables if l.loadable_id in check.all_loadable_ids()]
                check.loadables = loadables

        # would use any() but it short circuts and doesn't call on all loadables
        all_filled = True
        for check in checks:
            for loadable in check.all_loadables():
                # don't assign to all_filled if all_filled is already False
                all_filled = loadable.check_required_fields() if all_filled else all_filled

        if not all_filled:
            # no more feedback necessary like printing to console (probably)
            # because the check_required_fields method already highlights
            # empty QLineEdits in red
            return
        checks = [check for check in checks if check.all_loadables()]
        if not checks:
            # loadables haven't been dragged to any of the checks, just return
            # so we don't have prints to the console for no reason
            return

        run = Run(checks, self.run_id, threading.Event())
        self.runs.append(run)
        self.add_run_to_queue_signal.emit(run)
        self.cg_q.put(run)
        self.run_id += 1

        # called every 1/4 seconds by timer, but force a recheck to not wait for that delay
        self.check_circleguard_queue()

    def check_run_button(self):
        # this line causes a "QObject::startTimer: Timers cannot be started from another thread" print
        # statement even though no timer interaction is going on; not sure why it happens but it doesn't
        # impact functionality. Still might be worth looking into
        self.run_button.setEnabled(False if get_setting("api_key") == "" else True)


    def check_circleguard_queue(self):
        def _check_circleguard_queue(self):
            try:
                while True:
                    run = self.cg_q.get_nowait()
                    # occurs if run is canceled before being started, it will still stop
                    # before actually loading anything but we don't want the labels to flicker
                    if run.event.wait(0):
                        continue
                    thread = threading.Thread(target=self.run_circleguard, args=[run])
                    self.helper_thread_running = True
                    thread.start()
                    # run sequentially to not confuse user with terminal output
                    thread.join()
            except Empty:
                self.helper_thread_running = False
                return

        # don't launch another thread running cg if one is already running,
        # or else multiple runs will occur at once (defeats the whole purpose
        # of sequential runs)
        if not self.helper_thread_running:
            # have to do a double thread use if we start the threads in
            # the main thread and .join, it will block the gui thread (very bad).
            thread = threading.Thread(target=_check_circleguard_queue, args=[self])
            thread.start()



    def run_circleguard(self, run):
        self.update_label_signal.emit("Loading Replays")
        self.update_run_status_signal.emit(run.run_id, "Loading Replays")
        event = run.event
        try:
            core_cache = get_setting("cache_dir") + "circleguard.db"
            slider_cache = get_setting("cache_dir")
            should_cache = get_setting("caching")
            cg = Circleguard(get_setting("api_key"), core_cache, slider_dir=slider_cache, cache=should_cache, loader=TrackerLoader)
            def _ratelimited(length):
                message = get_setting("message_ratelimited")
                ts = datetime.now()
                self.write_to_terminal_signal.emit(message.format(s=length, ts=ts))
                self.update_label_signal.emit("Ratelimited")
                self.update_run_status_signal.emit(run.run_id, "Ratelimited")
            def _check_event(event):
                """
                Checks the given event to see if it is set. If it is, the run has been canceled
                through the queue tab or by the application being quit, and this thread exits
                through sys.exit(0). If the event is not set, returns silently.
                """
                if event.wait(0):
                    self.update_label_signal.emit("Canceled")
                    self.set_progressbar_signal.emit(-1)
                    # may seem dirty, but actually relatively clean since it only affects this thread.
                    # Any cleanup we may want to do later can occur here as well
                    sys.exit(0)

            cg.loader.ratelimit_signal.connect(_ratelimited)
            cg.loader.check_stopped_signal.connect(partial(_check_event, event))

            # aggreagte loadables from all of the checks so we don't create
            # separate instances per check and double load the (otherwise)
            # identical loadable

            # discard duplicate loadableWs
            loadableWs = {loadableW for checkW in run.checks for loadableW in checkW.all_loadables()}
            # mapping of loadableW id to loadable object so each check can
            # replace its loadableWs with the same loadable object and avoid
            # double loading
            loadableW_id_to_loadable = {}

            for loadableW in loadableWs:
                loadable = None
                try:
                    if type(loadableW) is ReplayPathW:
                        loadable = ReplayPath(loadableW.path_input.path)
                    if type(loadableW) is ReplayMapW:
                        loadable = ReplayMap(int(loadableW.map_id_input.field.text()), int(loadableW.user_id_input.field.text()),
                                             mods=parse_mod_string(loadableW.mods_input.field.text()))
                    if type(loadableW) is MapW:
                        # use placeholder text (1-50) if the user inputted span is empty
                        span = loadableW.span_input.field.text() or loadableW.span_input.field.placeholderText()
                        if span == "all":
                            span = "1-100"
                        loadable = Map(int(loadableW.map_id_input.field.text()), span=span,
                                             mods=parse_mod_string(loadableW.mods_input.field.text()))
                    if type(loadableW) is UserW:
                        span=loadableW.span_input.field.text()
                        if span == "all":
                            span = "1-100"
                        loadable = User(int(loadableW.user_id_input.field.text()), span=span,
                                             mods=parse_mod_string(loadableW.mods_input.field.text()))
                    if type(loadableW) is MapUserW:
                        span = loadableW.span_input.field.text() or loadableW.span_input.field.placeholderText()
                        if span == "all":
                            span = "1-100"
                        loadable = MapUser(int(loadableW.map_id_input.field.text()), int(loadableW.user_id_input.field.text()),
                                           span=span)
                    loadableW_id_to_loadable[loadableW.loadable_id] = loadable
                except InvalidModException as e:
                    self.write_to_terminal_signal.emit(str(e))
                    self.update_label_signal.emit("Invalid arguments")
                    self.update_run_status_signal.emit(run.run_id, "Invalid arguments")
                    self.set_progressbar_signal.emit(-1)
                    sys.exit(0)

            for checkW in run.checks:
                d = None
                check_type = None
                if type(checkW) is StealCheckW:
                    steal_thresh = get_setting("steal_max_sim")
                    d = StealDetect(steal_thresh)
                    check_type = "Steal"
                if type(checkW) is RelaxCheckW:
                    relax_thresh = get_setting("relax_max_ur")
                    check_type = "Relax"
                    d = RelaxDetect(relax_thresh)
                if type(checkW) is CorrectionCheckW:
                    max_angle = get_setting("correction_max_angle")
                    min_distance = get_setting("correction_min_distance")
                    d = CorrectionDetect(max_angle, min_distance)
                    check_type = "Aim Correction"
                if type(checkW) is VisualizerW:
                    d = Detect(0)  # don't run any detection
                    check_type = "Visualization"
                # retrieve loadable objects from loadableW ids
                if isinstance(checkW, StealCheckW):
                    loadables1 = [loadableW_id_to_loadable[loadableW.loadable_id] for loadableW in checkW.loadables1]
                    loadables2 = [loadableW_id_to_loadable[loadableW.loadable_id] for loadableW in checkW.loadables2]
                    c = Check(loadables1, loadables2=loadables2, detect=d)
                else:
                    loadables = [loadableW_id_to_loadable[loadableW.loadable_id] for loadableW in checkW.loadables]
                    c = Check(loadables, detect=d)
                message_loading_info = get_setting("message_loading_info").format(ts=datetime.now(), check_type=check_type)
                self.write_to_terminal_signal.emit(message_loading_info)
                cg.load_info(c)
                replays = c.all_replays() + c.all_replays2()
                # don't show "loading 2 replays" if they were already loaded
                # by a previous check, would be misleading
                num_unloaded = 0
                num_total = c.num_replays()
                for r in replays:
                    if not r.loaded:
                        num_unloaded += 1
                if num_unloaded != 0:
                    self.set_progressbar_signal.emit(num_unloaded)
                else:
                    self.set_progressbar_signal.emit(1)
                num_loaded = num_total - num_unloaded
                message_loading_replays = get_setting("message_loading_replays").format(ts=datetime.now(),
                                num_total=num_total, num_previously_loaded=num_loaded, num_unloaded=num_unloaded,
                                check_type=check_type)
                self.write_to_terminal_signal.emit(message_loading_replays)
                for replay in replays:
                    _check_event(event)
                    cg.load(replay)
                    self.increment_progressbar_signal.emit(1)
                c.loaded = True
                # change progressbar into an undetermined state (animation with
                # stripes sliding horizontally) to indicate we're processing
                # the data
                self.set_progressbar_signal.emit(0)
                setting = "message_starting_investigation_visualization" if type(checkW) is VisualizerW else "message_starting_investigation"
                message_starting_investigation = get_setting(setting).format(ts=datetime.now(),
                                num_total=num_total, num_previously_loaded=num_loaded, num_unloaded=num_unloaded,
                                check_type=check_type)
                self.write_to_terminal_signal.emit(message_starting_investigation)
                if type(checkW) is VisualizerW:
                    map_ids = [r.map_id for r in replays]
                    if len(set(map_ids)) != 1:
                        self.write_to_terminal_signal.emit(f"Visualizer expected replays from a single map, but got multiple {set(map_ids)}. Please use a different Visualizer Object for each map")
                        self.update_label_signal.emit("Visualizer Error (Multiple maps)")
                        self.update_run_status_signal.emit(run.run_id, "Visualizer Error (Multiple maps)")
                        self.set_progressbar_signal.emit(-1)
                        sys.exit(0)
                    self.q.put(replays)
                else:
                    self.update_label_signal.emit("Investigating Replays")
                    self.update_run_status_signal.emit(run.run_id, "Investigating Replays")
                    for result in cg.run(c):
                        _check_event(event)
                        self.q.put(result)
                self.print_results_signal.emit() # flush self.q

            self.set_progressbar_signal.emit(-1) # empty progressbar
            # 'flush' self.q so there's no more results left and message_finished_investigation
            # won't print before results from that investigation which looks strange.
            # Signal instead of call to be threadsafe and avoid
            # ```
            # QObject::connect: Cannot queue arguments of type 'QTextCursor'
            # (Make sure 'QTextCursor' is registered using qRegisterMetaType().)
            # ```
            # warning
            self.print_results_signal.emit()
            self.write_to_terminal_signal.emit(get_setting("message_finished_investigation").format(ts=datetime.now()))

        except NoInfoAvailableException:
            self.write_to_terminal_signal.emit("No information found for those arguments. Please check your inputs and make sure the given user/map exists")
            self.set_progressbar_signal.emit(-1)

        except Exception:
            log.exception("Error while running circlecore. Please "
                          "report this to the developers through discord or github.\n")

        self.update_label_signal.emit("Idle")
        self.update_run_status_signal.emit(run.run_id, "Finished")

    def print_results(self):
        try:
            while True:
                result = self.q.get_nowait()
                ts = datetime.now() # ts = timestamp
                message = None
                if type(result) is ReplayStealingResult:
                    if result.ischeat:
                        message = get_setting("message_steal_found").format(ts=ts, sim=result.similarity, r=result, replay1=result.replay1, replay2=result.replay2,
                                                replay1_mods_short_name=result.replay1.mods.short_name(), replay1_mods_long_name=result.replay1.mods.long_name(),
                                                replay2_mods_short_name=result.replay2.mods.short_name(), replay2_mods_long_name=result.replay2.mods.long_name())
                    elif result.similarity < get_setting("steal_max_sim_display"):
                        message = get_setting("message_steal_found_display").format(ts=ts, sim=result.similarity, r=result, replay1=result.replay1,
                                                replay2=result.replay2, replay1_mods_short_name=result.replay1.mods.short_name(), replay1_mods_long_name=result.replay1.mods.long_name(),
                                                replay2_mods_short_name=result.replay2.mods.short_name(), replay2_mods_long_name=result.replay2.mods.long_name())

                if type(result) is RelaxResult:
                    if result.ischeat:
                        message = get_setting("message_relax_found").format(ts=ts, r=result, replay=result.replay, ur=result.ur,
                                                mods_short_name=result.replay.mods.short_name(), mods_long_name=result.replay.mods.long_name())
                    elif result.ur < get_setting("relax_max_ur_display"):
                        message = get_setting("message_relax_found_display").format(ts=ts, r=result, replay=result.replay, ur=result.ur,
                                                mods_short_name=result.replay.mods.short_name(), mods_long_name=result.replay.mods.long_name())

                if type(result) is CorrectionResult:
                    if result.ischeat:
                        snap_message = get_setting("message_correction_snaps")
                        snap_text = "\n".join([snap_message.format(time=snap.time, angle=snap.angle, distance=snap.distance) for snap in result.snaps])
                        message = get_setting("message_correction_found").format(ts=ts, r=result, replay=result.replay, snaps=snap_text,
                                                mods_short_name=result.replay.mods.short_name(), mods_long_name=result.replay.mods.long_name())
                # message is None if the result isn't a cheat and doesn't
                # satisfy its display threshold
                if message:
                    self.write(message)
                if not isinstance(result, list): # not a list of loadables
                    if result.ischeat:
                        QApplication.beep()
                        QApplication.alert(self)
                # add to Results Tab so it can be played back on demand
                self.add_result_signal.emit(result)

        except Empty:
            pass

    def visualize(self, replays, beatmap_id=None):
        self.visualizer_window = VisualizerWindow(replays=replays, beatmap_id=beatmap_id)
        self.visualizer_window.show()


class TrackerLoader(Loader, QObject):
    """
    A circleguard.Loader subclass that emits a signal when the loader is ratelimited.
    It inherits from QObject to allow us to use qt signals.
    """
    ratelimit_signal = pyqtSignal(int) # length of the ratelimit in seconds
    check_stopped_signal = pyqtSignal()
    # how often to emit check_stopped_signal when ratelimited, in seconds
    INTERVAL = 0.250

    def __init__(self, key, cacher=None):
        Loader.__init__(self, key, cacher)
        QObject.__init__(self)

    def _ratelimit(self, length):
        self.ratelimit_signal.emit(length)
        # how many times to wait for 1/4 second (rng standing for range)
        # we do this loop in order to tell run_circleguard to check if the run
        # was canceled, or the application quit, instead of hanging on a long
        # time.sleep
        rng = math.ceil(length / self.INTERVAL)
        for _ in range(rng):
            time.sleep(self.INTERVAL)
            self.check_stopped_signal.emit()


class VisualizeTab(QFrame):
    def __init__(self):
        super().__init__()
        self.result_frame = ResultsTab()
        self.result_frame.results.info_label.hide()
        self.map_id = None
        self.q = Queue()
        self.replays = []
        cache_path = resource_path(get_setting("cache_dir") + "circleguard.db")
        self.cg = Circleguard(get_setting("api_key"), cache_path)
        self.info = QLabel(self)
        self.info.setText("Visualizes Replays. Has theoretically support for an arbitrary amount of replays.")
        self.label_map_id = QLabel(self)
        self.update_map_id_label()
        self.file_chooser = FolderChooser("Add Replays", folder_mode=False, multiple_files=True,
                                            file_ending="osu! Replayfile (*osr)", display_path=False)
        self.file_chooser.path_signal.connect(self.add_files)
        self.folder_chooser = FolderChooser("Add Folder", display_path=False)
        self.folder_chooser.path_signal.connect(self.add_folder)
        layout = QGridLayout()
        layout.addWidget(self.info)
        layout.addWidget(self.file_chooser)
        layout.addWidget(self.folder_chooser)
        layout.addWidget(self.label_map_id)
        layout.addWidget(self.result_frame)

        self.setLayout(layout)

    def start_timer(self):
        timer = QTimer(self)
        timer.timeout.connect(self.run_timer)
        timer.start(250)

    def run_timer(self):
        self.add_widget()

    def update_map_id_label(self):
        self.label_map_id.setText(f"Current beatmap_id: {self.map_id}")

    def add_files(self, paths):
        thread = threading.Thread(target=self._parse_replays, args=[paths])
        thread.start()
        self.start_timer()

    def add_folder(self, path):
        thread = threading.Thread(target=self._parse_folder, args=[path])
        thread.start()
        self.start_timer()

    def _parse_replays(self, paths):
        for path in paths:
            # guaranteed to end in .osr by our filter
            self._parse_replay(path)

    def _parse_folder(self, path):
        for f in os.listdir(path): # os.walk seems unnecessary
            if f.endswith(".osr"):
                self._parse_replay(os.path.join(path, f))

    def _parse_replay(self, path):
        replay = ReplayPath(path)
        self.cg.load(replay)
        if self.map_id is None or len(self.replays) == 0: # store map_id if nothing stored
            log.info(f"Changing map_id from {self.map_id} to {replay.map_id}")
            self.map_id = replay.map_id
            self.update_map_id_label()
        elif replay.map_id != self.map_id: # ignore replay with diffrent map_ids
            log.error(f"replay {replay} doesn't match with current map_id ({replay.map_id} != {self.map_id})")
            return
        if not any(replay.replay_id == r.data.replay_id for r in self.replays): # check if already stored
            log.info(f"adding new replay {replay} with replay id {replay.replay_id} on map {replay.map_id}")
            self.q.put(replay)
        else:
            log.info(f"skipping replay {replay} with replay id {replay.replay_id} on map {replay.map_id} since it's already saved")

    def add_widget(self):
        try:
            while True:
                replay = self.q.get(block=False)
                widget = EntryWidget(f"{replay.username}'s play with the id {replay.replay_id}", "Delete", replay)
                widget.clicked_signal.connect(self.remove_replay)
                self.replays.append(widget)
                self.result_frame.results.layout.insertWidget(0,widget)
        except Empty:
            pass

    def remove_replay(self, data):
        replay_ids = [replay.data.replay_id for replay in self.replays]
        index = replay_ids.index(data.replay_id)
        self.result_frame.results.layout.removeWidget(self.replays[index])
        self.replays[index].deleteLater()
        self.replays[index] = None
        self.replays.pop(index)


class SettingsTab(QFrame):
    def __init__(self):
        super().__init__()
        self.qscrollarea = QScrollArea(self)
        self.qscrollarea.setWidget(ScrollableSettingsWidget())
        self.qscrollarea.setAlignment(Qt.AlignCenter)
        self.qscrollarea.setWidgetResizable(True)

        self.open_settings = QPushButton("Open Advanced Settings")
        self.open_settings.clicked.connect(self._open_settings)
        self.sync_settings = QPushButton("Sync Settings")
        self.sync_settings.clicked.connect(self._sync_settings)


        self.info = QLabel(self)
        # multiple spaces get shrinked to one space in rich text mode
        # https://groups.google.com/forum/#!topic/qtcontribs/VDOQFUj-eIA
        self.info.setText(f"circleguard v{__version__}&nbsp;&nbsp;|&nbsp;&nbsp;"
                          f"circlecore v{cg_version}&nbsp;&nbsp;|&nbsp;&nbsp;"
                          f"<a href=\"https://github.com/circleguard/circleguard/issues\">Bug Report</a>")
        self.info.setTextFormat(Qt.RichText)
        self.info.setTextInteractionFlags(Qt.TextBrowserInteraction)
        self.info.setOpenExternalLinks(True)
        self.info.setAlignment(Qt.AlignCenter)
        self.setting_buttons = WidgetCombiner(self.open_settings, self.sync_settings)

        layout = QGridLayout()
        layout.addWidget(self.info, 0,0,1,1, alignment=Qt.AlignLeft)
        layout.addWidget(self.setting_buttons, 0,1,1,1, alignment=Qt.AlignRight)
        layout.addWidget(self.qscrollarea, 1,0,1,2)

        self.setLayout(layout)

    def _open_settings(self):
        overwrite_config() # generate file with latest changes
        QDesktopServices.openUrl(QUrl.fromLocalFile(get_setting("config_location")))

    def _sync_settings(self):
        overwrite_with_config_settings()


class ScrollableSettingsWidget(QFrame):
    """
    This class contains all of the actual settings content - SettingsTab just has a
    QScrollArea wrapped around this widget so that it can be scrolled down.
    """
    def __init__(self):
        super().__init__()
        self._rainbow_speed = 0.005
        self._rainbow_counter = 0
        self.timer = QTimer(self)
        self.timer.timeout.connect(self.next_color)
<<<<<<< HEAD
        self.wizard = CircleguardWizard()

=======
        self.welcome = wizard.WelcomeWindow()
>>>>>>> a27f6004
        self.apikey_widget = LineEditSetting("Api Key", "", "password", "api_key")
        self.darkmode = OptionWidget("Dark mode", "Come join the dark side", "dark_theme")
        self.darkmode.box.stateChanged.connect(self.reload_theme)
        self.visualizer_info = OptionWidget("Show Visualizer info", "", "visualizer_info")
        self.visualizer_bg = OptionWidget("Black Visualizer bg", "Reopen Visualizer for it to apply", "visualizer_black_bg")
        self.visualizer_frametime = OptionWidget("Show frametime graph in visualizer", "", "visualizer_frametime")
        self.visualizer_bg.box.stateChanged.connect(self.reload_theme)
        self.visualizer_beatmap = OptionWidget("Render Hitobjects", "Reopen Visualizer for it to apply", "render_beatmap")
        self.cache = OptionWidget("Caching", "Downloaded replays will be cached locally", "caching")
        self.cache_location = FolderChooser("Cache Location", get_setting("cache_dir"), folder_mode=True)
        self.cache_location.path_signal.connect(partial(set_setting, "cache_dir"))
        self.cache.box.stateChanged.connect(self.cache_location.switch_enabled)

        self.loglevel = LoglevelWidget("")
        self.loglevel.level_combobox.currentIndexChanged.connect(self.set_loglevel)
        self.set_loglevel() # set the default loglevel in cg, not just in gui

        self.rainbow = OptionWidget("Rainbow mode", "This is an experimental function, it may cause unintended behavior!", "rainbow_accent")
        self.rainbow.box.stateChanged.connect(self.switch_rainbow)

        self.run_wizard = ButtonWidget("Run Wizard", "Run", "")
        self.run_wizard.button.clicked.connect(self.show_wizard)

        vert_spacer = QSpacerItem(0, 10, QSizePolicy.Maximum, QSizePolicy.Minimum)
        self.layout = QVBoxLayout()
        self.layout.setAlignment(Qt.AlignTop)
        self.layout.addItem(vert_spacer)
        self.layout.addWidget(Separator("General"))
        self.layout.addWidget(self.apikey_widget)
        self.layout.addWidget(self.cache)
        self.layout.addItem(vert_spacer)
        self.layout.addWidget(Separator("Appearance"))
        self.layout.addWidget(self.darkmode)
        self.layout.addWidget(self.visualizer_info)
        self.layout.addWidget(self.visualizer_bg)
        self.layout.addWidget(self.visualizer_beatmap)
        self.layout.addItem(vert_spacer)
        self.layout.addWidget(Separator("Debug"))
        self.layout.addWidget(self.loglevel)
        self.layout.addWidget(ResetSettings())
        self.layout.addItem(vert_spacer)
        self.layout.addWidget(Separator("Dev"))
        self.layout.addWidget(self.rainbow)
        self.layout.addWidget(self.run_wizard)
        self.layout.addWidget(BeatmapTest())
        self.setLayout(self.layout)

        # we never actually set the theme to dark anywhere
        # (even if the setting is true), it should really be
        # in the main application but uh this works too
        self.reload_theme()

    def set_loglevel(self):
        for logger in logging.root.manager.loggerDict:
            logging.getLogger(logger).setLevel(self.loglevel.level_combobox.currentData())

    def next_color(self):
        (r, g, b) = colorsys.hsv_to_rgb(self._rainbow_counter, 1.0, 1.0)
        color = QColor(int(255 * r), int(255 * g), int(255 * b))
        switch_theme(get_setting("dark_theme"), color)
        self._rainbow_counter += self._rainbow_speed
        if self._rainbow_counter >= 1:
            self._rainbow_counter = 0

    def switch_rainbow(self, state):
        set_setting("rainbow_accent", 1 if state else 0)
        if get_setting("rainbow_accent"):
            self.timer.start(1000/15)
        else:
            self.timer.stop()
            switch_theme(get_setting("dark_theme"))

    def show_wizard(self):
        self.wizard.show()

    def reload_theme(self):
        switch_theme(get_setting("dark_theme"))


class ResultsTab(QFrame):
    def __init__(self):
        super().__init__()

        layout = QVBoxLayout()
        self.qscrollarea = QScrollArea(self)
        self.results = ResultsFrame()
        self.qscrollarea.setWidget(self.results)
        self.qscrollarea.setWidgetResizable(True)
        layout.addWidget(self.qscrollarea)
        self.setLayout(layout)


class ResultsFrame(QFrame):
    def __init__(self):
        super().__init__()
        self.layout = QVBoxLayout()
        # we want widgets to fill from top down,
        # being vertically centered looks weird
        self.layout.setAlignment(Qt.AlignTop)
        self.info_label = QLabel("After running checks, this tab will fill up "
                                 "with replays that can be played back. Newest "
                                 "results appear at the top.")
        self.layout.addWidget(self.info_label)
        self.setLayout(self.layout)


class QueueTab(QFrame):
    cancel_run_signal = pyqtSignal(int) # run_id

    def __init__(self):
        super().__init__()

        self.run_widgets = []
        layout = QVBoxLayout()
        self.qscrollarea = QScrollArea(self)
        self.queue = QueueFrame()
        self.qscrollarea.setWidget(self.queue)
        self.qscrollarea.setWidgetResizable(True)
        layout.addWidget(self.qscrollarea)
        self.setLayout(layout)

    def add_run(self, run):
        run_w = RunWidget(run)
        run_w.button.clicked.connect(partial(self.cancel_run, run.run_id))
        self.run_widgets.append(run_w)
        self.queue.layout.addWidget(run_w)

    def update_status(self, run_id, status):
        self.run_widgets[run_id].update_status(status)

    def cancel_run(self, run_id):
        self.cancel_run_signal.emit(run_id)
        self.run_widgets[run_id].cancel()

class QueueFrame(QFrame):

    def __init__(self):
        super().__init__()
        self.layout = QVBoxLayout()
        self.layout.setAlignment(Qt.AlignTop)
        self.setLayout(self.layout)

class ThresholdsTab(QFrame):
    def __init__(self):
        super().__init__()
        self.qscrollarea = QScrollArea(self)
        self.qscrollarea.setWidget(ScrollableThresholdsWidget())
        self.qscrollarea.setWidgetResizable(True)

        self.layout = QVBoxLayout()
        self.layout.addWidget(self.qscrollarea)
        self.setLayout(self.layout)

class ScrollableThresholdsWidget(QFrame):
    def __init__(self):
        super().__init__()
        self.steal_max_sim = SliderBoxSetting("Max similarity", "ReplaySteal comparisons that score below this "
                "will be stored so you can view them, and printed to the console", "steal_max_sim", 100)
        self.steal_max_sim_display = SliderBoxSetting("Max similarity display", "ReplaySteal comparisons that "
                "score below this will be printed to the console", "steal_max_sim_display", 100)
        self.relax_max_ur = SliderBoxSetting("Max ur", "Replays that have a ur lower than this will be stored "
                "so you can view them, and printed to the console", "relax_max_ur", 300)
        self.relax_max_ur_display = SliderBoxSetting("Max ur display", "Replays with a ur lower than this "
                "will be printed to the console", "relax_max_ur_display", 300)
        # display options for correction are more confusing than they're worth,
        # especially when we don't have a good mechanism for storing Snaps in
        # the Result tab or visualizer support for the Snap timestamps. TODO
        # potentially add back if we can provide good support for them.
        self.correction_max_angle = SliderBoxSetting("Max angle", "Replays with a set of three points "
                "making an angle less than this (*and* also satisfying correction_min_distance) will be stored so "
                "you can view them, and printed to the console.", "correction_max_angle", 360)
        self.correction_min_distance = SliderBoxSetting("Min distance", "Replays with a set of three points "
                "where either the distance from AB or BC is greater than this (*and* also satisfying correction_max_angle) "
                "will be stored so you can view them, and printed to the console.", "correction_min_distance", 100)

        self.layout = QVBoxLayout()
        self.layout.addWidget(Separator("Replay Stealing"))
        self.layout.addWidget(self.steal_max_sim)
        self.layout.addWidget(self.steal_max_sim_display)
        self.layout.addWidget(Separator("Relax"))
        self.layout.addWidget(self.relax_max_ur)
        self.layout.addWidget(self.relax_max_ur_display)
        self.layout.addWidget(Separator("Aim Correction"))
        self.layout.addWidget(self.correction_max_angle)
        self.layout.addWidget(self.correction_min_distance)

        self.layout.setAlignment(Qt.AlignTop)
        self.setLayout(self.layout)

def switch_theme(dark, accent=QColor(71, 174, 247)):
    set_setting("dark_theme", dark)
    if dark:
        dark_p = QPalette()

        dark_p.setColor(QPalette.Window, QColor(53, 53, 53))
        dark_p.setColor(QPalette.WindowText, Qt.white)
        dark_p.setColor(QPalette.Base, QColor(25, 25, 25))
        dark_p.setColor(QPalette.AlternateBase, QColor(53, 53, 53))
        dark_p.setColor(QPalette.ToolTipBase, QColor(53, 53, 53))
        dark_p.setColor(QPalette.ToolTipText, Qt.white)
        dark_p.setColor(QPalette.Text, Qt.white)
        dark_p.setColor(QPalette.Button, QColor(53, 53, 53))
        dark_p.setColor(QPalette.ButtonText, Qt.white)
        dark_p.setColor(QPalette.BrightText, Qt.red)
        dark_p.setColor(QPalette.Highlight, accent)
        dark_p.setColor(QPalette.Inactive, QPalette.Highlight, Qt.lightGray)
        dark_p.setColor(QPalette.HighlightedText, Qt.black)
        dark_p.setColor(QPalette.Disabled, QPalette.Text, Qt.darkGray)
        dark_p.setColor(QPalette.Disabled, QPalette.ButtonText, Qt.darkGray)
        dark_p.setColor(QPalette.Disabled, QPalette.Highlight, Qt.darkGray)
        dark_p.setColor(QPalette.Disabled, QPalette.Base, QColor(53, 53, 53))
        dark_p.setColor(QPalette.Link, accent)
        dark_p.setColor(QPalette.LinkVisited, accent)

        app.setPalette(dark_p)
        app.setStyleSheet("""
                QToolTip {
                    color: #ffffff;
                    background-color: #2a2a2a;
                    border: 1px solid white;
                }
                QLabel {
                        font-weight: Normal;
                }
                QTextEdit {
                        background-color: #212121;
                }
                LoadableW {
                        border: 1.5px solid #272727;
                }
                CheckW {
                        border: 1.5px solid #272727;
                }
                DragWidget {
                        border: 1.5px solid #272727;
                }""")
    else:
        app.setPalette(app.style().standardPalette())
        updated_palette = QPalette()
        # fixes inactive items not being greyed out
        updated_palette.setColor(QPalette.Disabled, QPalette.ButtonText, Qt.darkGray)
        updated_palette.setColor(QPalette.Highlight, accent)
        updated_palette.setColor(QPalette.Disabled, QPalette.Highlight, Qt.darkGray)
        updated_palette.setColor(QPalette.Inactive, QPalette.Highlight, Qt.darkGray)
        updated_palette.setColor(QPalette.Link, accent)
        updated_palette.setColor(QPalette.LinkVisited, accent)
        app.setPalette(updated_palette)
        app.setStyleSheet("""
                QToolTip {
                    color: #000000;
                    background-color: #D5D5D5;
                    border: 1px solid white;
                }
                QLabel {
                    font-weight: Normal;
                }
                LoadableW {
                    border: 1.5px solid #bfbfbf;
                }
                CheckW {
                    border: 1.5px solid #bfbfbf;
                }
                DragWidget {
                    border: 1.5px solid #bfbfbf;
                }""")


if __name__ == "__main__":
    # app is initialized at the top of the file
    WINDOW = WindowWrapper(app.clipboard())
    set_event_window(WINDOW)
    WINDOW.resize(900, 750)
    WINDOW.show()
    if not get_setting("ran"):
        welcome = CircleguardWizard()
        welcome.show()
        set_setting("ran", True)

    app.lastWindowClosed.connect(WINDOW.cancel_all_runs)
    app.aboutToQuit.connect(WINDOW.on_application_quit)
    app.exec_()<|MERGE_RESOLUTION|>--- conflicted
+++ resolved
@@ -966,12 +966,8 @@
         self._rainbow_counter = 0
         self.timer = QTimer(self)
         self.timer.timeout.connect(self.next_color)
-<<<<<<< HEAD
         self.wizard = CircleguardWizard()
 
-=======
-        self.welcome = wizard.WelcomeWindow()
->>>>>>> a27f6004
         self.apikey_widget = LineEditSetting("Api Key", "", "password", "api_key")
         self.darkmode = OptionWidget("Dark mode", "Come join the dark side", "dark_theme")
         self.darkmode.box.stateChanged.connect(self.reload_theme)
