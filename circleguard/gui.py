import os
import sys
from pathlib import Path
from multiprocessing.pool import ThreadPool
from queue import Queue, Empty
from functools import partial
import logging
import colorsys
import traceback
import threading
from datetime import datetime
# pylint: disable=no-name-in-module
from PyQt5.QtCore import Qt, QTimer, qInstallMessageHandler, QObject, pyqtSignal
from PyQt5.QtWidgets import (QWidget, QTabWidget, QTextEdit, QPushButton, QLabel, QScrollArea, QFrame, QProgressBar,
                             QVBoxLayout, QShortcut, QGridLayout, QApplication, QMainWindow, QSizePolicy)
from PyQt5.QtGui import QPalette, QColor, QIcon, QKeySequence, QTextCursor, QPainter
# pylint: enable=no-name-in-module

from circleguard import Circleguard, set_options, loader
from circleguard import __version__ as cg_version
from circleguard.replay import ReplayPath, Check
from visualizer import VisualizerWindow
from utils import resource_path, write_log, MapRun, ScreenRun, LocalRun, VerifyRun
from widgets import (Threshold, set_event_window, InputWidget, ResetSettings, WidgetCombiner,
                     FolderChooser, IdWidgetCombined, Separator, OptionWidget, ButtonWidget,
                     CompareTopPlays, CompareTopUsers, LoglevelWidget, SliderBoxSetting,
                     TopPlays, BeatmapTest, StringFormatWidget, ComparisonResult, LineEditSetting, EntryWidget,
                     RunWidget)

from settings import get_setting, update_default
import wizard
from version import __version__

log = logging.getLogger(__name__)


# save old excepthook
sys._excepthook = sys.excepthook

# this allows us to log any and all exceptions thrown to a log file -
# pyqt likes to eat exceptions and quit silently
def my_excepthook(exctype, value, tb):
    # call original excepthook before ours
    write_log("sys.excepthook error\n"
              "Type: " + str(value) + "\n"
              "Value: " + str(value) + "\n"
              "Traceback: " + "".join(traceback.format_tb(tb)) + '\n')
    sys._excepthook(exctype, value, tb)

sys.excepthook = my_excepthook

# sys.excepthook doesn't persist across threads
# (http://bugs.python.org/issue1230540). This is a hacky workaround that overrides
# the threading init method to use our excepthook.
# https://stackoverflow.com/a/31622038
threading_init = threading.Thread.__init__
def init(self, *args, **kwargs):
    threading_init(self, *args, **kwargs)
    run_original = self.run

    def run_with_except_hook(*args2, **kwargs2):
        try:
            run_original(*args2, **kwargs2)
        except Exception:
            sys.excepthook(*sys.exc_info())
    self.run = run_with_except_hook
threading.Thread.__init__ = init


# logging methodology heavily adapted from https://stackoverflow.com/questions/28655198/best-way-to-display-logs-in-pyqt
class Handler(QObject, logging.Handler):
    new_message = pyqtSignal(object)

    def __init__(self):
        super().__init__()

    def emit(self, record):
        message = self.format(record)
        self.new_message.emit(message)


class WindowWrapper(QMainWindow):
    def __init__(self, clipboard):
        super().__init__()

        self.clipboard = clipboard
        self.progressbar = QProgressBar()
        self.progressbar.setFixedWidth(250)
        self.current_state_label = QLabel("Idle")
        # statusBar() is a qt function that will create a status bar tied to the window
        # if it doesnt exist, and access the existing one if it does.
        self.statusBar().addWidget(WidgetCombiner(self.progressbar, self.current_state_label))
        self.statusBar().setSizeGripEnabled(False)
        self.statusBar().setContentsMargins(8, 2, 10, 2)

        self.main_window = MainWindow()
        self.main_window.main_tab.reset_progressbar_signal.connect(self.reset_progressbar)
        self.main_window.main_tab.increment_progressbar_signal.connect(self.increment_progressbar)
        self.main_window.main_tab.update_label_signal.connect(self.update_label)
        self.main_window.main_tab.add_comparison_result_signal.connect(self.add_comparison_result)
        self.main_window.main_tab.write_to_terminal_signal.connect(self.main_window.main_tab.write)
        self.main_window.main_tab.add_run_to_queue_signal.connect(self.add_run_to_queue)
        self.main_window.main_tab.update_run_status_signal.connect(self.update_run_status)
        self.main_window.queue_tab.cancel_run_signal.connect(self.cancel_run)

        self.setCentralWidget(self.main_window)
        QShortcut(QKeySequence(Qt.CTRL+Qt.Key_Right), self, self.tab_right)
        QShortcut(QKeySequence(Qt.CTRL+Qt.Key_Left), self, self.tab_left)
        QShortcut(QKeySequence(Qt.CTRL+Qt.Key_Q), self, partial(self.cancel_all_runs, self))

        self.setWindowTitle(f"Circleguard (Backend v{cg_version} / Frontend v{__version__})")
        self.setWindowIcon(QIcon(str(resource_path("resources/logo.ico"))))
        self.start_timer()
        self.debug_window = None

        handler = Handler()
        logging.getLogger("circleguard").addHandler(handler)
        logging.getLogger("ossapi").addHandler(handler)
        logging.getLogger(__name__).addHandler(handler)
        formatter = logging.Formatter("[%(levelname)s] %(asctime)s.%(msecs)04d %(message)s (%(name)s, %(filename)s:%(lineno)d)", datefmt="%Y/%m/%d %H:%M:%S")
        handler.setFormatter(formatter)
        handler.new_message.connect(self.log)

    # I know, I know...we have a stupid amount of layers.
    # WindowWrapper -> MainWindow -> MainTab -> Tabs
    def tab_right(self):
        tabs = self.main_window.main_tab.tabs
        tabs.setCurrentIndex(tabs.currentIndex() + 1)

    def tab_left(self):
        tabs = self.main_window.main_tab.tabs
        tabs.setCurrentIndex(tabs.currentIndex() - 1)

    def mousePressEvent(self, event):
        focused = self.focusWidget()
        if focused is not None:
            focused.clearFocus()
        super(WindowWrapper, self).mousePressEvent(event)

    def start_timer(self):
        timer = QTimer(self)
        timer.timeout.connect(self.run_timer)
        timer.start(250)

    def run_timer(self):
        """
        check for stderr messages (because logging prints to stderr not stdout, and
        it's nice to have stdout reserved) and then print cg results
        """
        self.main_window.main_tab.print_results()
        self.main_window.main_tab.check_circleguard_queue()

    def log(self, message):
        """
        Message is the string message sent to the io stream
        """

        if get_setting("log_save"):
            write_log(message)

        # TERMINAL / BOTH
        if get_setting("log_output") in [1, 3]:
            self.main_window.main_tab.write(message)

        # NEW WINDOW / BOTH
        if get_setting("log_output") in [2, 3]:
            if self.debug_window and self.debug_window.isVisible():
                self.debug_window.write(message)
            else:
                self.debug_window = DebugWindow()
                self.debug_window.show()
                self.debug_window.write(message)

    def update_label(self, text):
        self.current_state_label.setText(text)

    def increment_progressbar(self, increment):
        self.progressbar.setValue(self.progressbar.value() + increment)

    def reset_progressbar(self, max_value):
        if not max_value == -1:
            self.progressbar.setValue(0)
            self.progressbar.setRange(0, max_value)
        else:
            self.progressbar.setRange(0, 100)
            self.progressbar.reset()

    def add_comparison_result(self, result):
        # this right here could very well lead to some memory issues. I tried to avoid
        # leaving a reference to the replays in this method, but it's quite possible
        # things are still not very clean. Ideally only ComparisonResult would have a
        # reference to the two replays, and result should have no references left.
        r1 = result.replay1
        r2 = result.replay2
        timestamp = datetime.now()
        text = get_setting("string_result_text").format(ts=timestamp, similarity=result.similarity,
                                                        r=result, r1=r1, r2=r2)
        result_widget = ComparisonResult(text, result, r1, r2)
        # set button signal connections (visualize and copy template to clipboard)
        result_widget.button.clicked.connect(partial(self.main_window.main_tab.visualize, [result_widget.replay1, result_widget.replay2]))
        result_widget.button_clipboard.clicked.connect(partial(self.copy_to_clipboard,
                get_setting("template_replay_steal").format(r=result_widget.result, r1=result_widget.replay1, r2=result_widget.replay2)))
        # remove info text if shown
        if not self.main_window.results_tab.results.info_label.isHidden():
            self.main_window.results_tab.results.info_label.hide()
        self.main_window.results_tab.results.layout.addWidget(result_widget)

    def copy_to_clipboard(self, text):
        self.clipboard.setText(text)

    def add_run_to_queue(self, run):
        self.main_window.queue_tab.add_run(run)

    def update_run_status(self, run_id, status):
        self.main_window.queue_tab.update_status(run_id, status)

    def cancel_run(self, run_id):
        self.main_window.main_tab.runs[run_id].event.set()

    def cancel_all_runs(self):
        """called when lastWindowClosed signal emits. Cancel all our runs so
        we don't hang the application on loading/comparing while trying to quit"""
        for run in self.main_window.main_tab.runs:
            run.event.set()

    def closeEvent(self, event):
        if self.debug_window != None:
            self.debug_window.close()
        if self.main_window.main_tab.visualizer_window != None:
            self.main_window.main_tab.visualizer_window.close()

class DebugWindow(QMainWindow):
    def __init__(self):
        super().__init__()
        self.setWindowTitle("Debug Output")
        self.setWindowIcon(QIcon(str(resource_path("resources/logo.ico"))))
        terminal = QTextEdit()
        terminal.setReadOnly(True)
        terminal.ensureCursorVisible()
        self.terminal = terminal
        self.setCentralWidget(self.terminal)
        self.resize(800, 350)

    def write(self, message):
        self.terminal.append(message)
        self.scroll_to_bottom()

    def scroll_to_bottom(self):
        cursor = QTextCursor(self.terminal.document())
        cursor.movePosition(QTextCursor.End)
        self.terminal.setTextCursor(cursor)


class MainWindow(QWidget):
    def __init__(self):
        super().__init__()

        self.tab_widget = QTabWidget()
        self.main_tab = MainTab()
        self.results_tab = ResultsTab()
        self.queue_tab = QueueTab()
        self.settings_tab = SettingsTab()
        self.tab_widget.addTab(self.main_tab, "Main Tab")
        self.tab_widget.addTab(self.results_tab, "Results")
        self.tab_widget.addTab(self.queue_tab, "Queue")
        self.tab_widget.addTab(self.settings_tab, "Settings")
        # so when we switch from settings tab to main tab, whatever tab we're on gets changed if we delete our api key
        self.tab_widget.currentChanged.connect(self.main_tab.switch_run_button)

        self.main_layout = QVBoxLayout()
        self.main_layout.addWidget(self.tab_widget)
        self.main_layout.setContentsMargins(10, 10, 10, 0)
        self.setLayout(self.main_layout)


class MainTab(QWidget):
    reset_progressbar_signal = pyqtSignal(int)  # max progress
    increment_progressbar_signal = pyqtSignal(int)  # increment value
    update_label_signal = pyqtSignal(str)
    write_to_terminal_signal = pyqtSignal(str)
    add_comparison_result_signal = pyqtSignal(object)  # Result
    add_run_to_queue_signal = pyqtSignal(object) # Run object (or a subclass)
    update_run_status_signal = pyqtSignal(int, str) # run_id, status_str

    TAB_REGISTER = [
        {"name": "MAP"},
        {"name": "SCREEN"},
        {"name": "LOCAL"},
        {"name": "VERIFY"},
        {"name": "VISUALIZE"}
    ]

    def __init__(self):
        super().__init__()

        self.q = Queue()
        self.cg_q = Queue()
        self.helper_thread_running = False
        self.runs = [] # Run objects for canceling runs
        self.run_id = 0
        self.visualizer_window = None
        tabs = QTabWidget()
        self.map_tab = MapTab()
        self.screen_tab = ScreenTab()
        self.local_tab = LocalTab()
        self.verify_tab = VerifyTab()
        self.visualize_tab = VisualizeTab()
        tabs.addTab(self.map_tab, "Check Map")
        tabs.addTab(self.screen_tab, "Screen User")
        tabs.addTab(self.local_tab, "Check Local")
        tabs.addTab(self.verify_tab, "Verify")
        tabs.addTab(self.visualize_tab, "Visualize")
        self.tabs = tabs
        self.tabs.currentChanged.connect(self.switch_run_button)

        terminal = QTextEdit()
        terminal.setFocusPolicy(Qt.ClickFocus)
        terminal.setReadOnly(True)
        terminal.ensureCursorVisible()
        self.terminal = terminal

        self.run_button = QPushButton()
        self.run_button.setText("Run")
        self.run_button.clicked.connect(self.add_circleguard_run)

        layout = QVBoxLayout()
        layout.addWidget(tabs)
        layout.addWidget(self.terminal)
        layout.addWidget(self.run_button)
        self.setLayout(layout)
        self.switch_run_button()  # disable run button if there is no api key

    def write(self, message):
        self.terminal.append(str(message).strip())
        self.scroll_to_bottom()

    def scroll_to_bottom(self):
        cursor = QTextCursor(self.terminal.document())
        cursor.movePosition(QTextCursor.End)
        self.terminal.setTextCursor(cursor)

    def add_circleguard_run(self):
        current_tab = self.tabs.currentIndex()
        run_type = MainTab.TAB_REGISTER[current_tab]["name"]

        # special case; visualize runs shouldn't get added to queue
        if run_type == "VISUALIZE":
            self.visualize([replay.data for replay in self.visualize_tab.replays])
            return

        m = self.map_tab
        s = self.screen_tab
        l = self.local_tab
        v = self.verify_tab

        # retrieve every possible variable to avoid nasty indentation (and we might
        # use it for something later). Shouldn't cause any performance issues.

        m_map_id = m.id_combined.map_id.field.text()
        m_map_id = int(m_map_id) if m_map_id != "" else None
        m_user_id = m.id_combined.user_id.field.text()
        m_user_id = int(m_user_id) if m_user_id != "" else None
        m_num = m.compare_top.slider.value()
        m_thresh = m.threshold.slider.value()

        s_user_id = s.user_id.field.text()
        s_user_id = int(s_user_id) if s_user_id != "" else None
        s_num_top = s.compare_top_map.slider.value()
        s_num_users = s.compare_top_users.slider.value()
        s_thresh = s.threshold.slider.value()

        l_path = resource_path(Path(l.folder_chooser.path))
        l_map_id = l.id_combined.map_id.field.text()
        l_map_id = int(l_map_id) if l_map_id != "" else None
        l_user_id = l.id_combined.user_id.field.text()
        l_user_id = int(l_user_id) if l_user_id != "" else None
        l_num = l.compare_top.slider.value()
        l_thresh = l.threshold.slider.value()

        v_map_id = v.map_id.field.text()
        v_map_id = int(v_map_id) if v_map_id != "" else None
        v_user_id_1 = v.user_id_1.field.text()
        v_user_id_1 = int(v_user_id_1) if v_user_id_1 != "" else None
        v_user_id_2 = v.user_id_2.field.text()
        v_user_id_2 = int(v_user_id_2) if v_user_id_2 != "" else None
        v_thresh = v.threshold.slider.value()

        event = threading.Event()

        if run_type == "MAP":
            run = MapRun(self.run_id, event, m_map_id, m_user_id, m_num, m_thresh)
        elif run_type == "SCREEN":
            run = ScreenRun(self.run_id, event, s_user_id, s_num_top, s_num_users, s_thresh)
        elif run_type == "LOCAL":
            run = LocalRun(self.run_id, event, l_path, l_map_id, l_user_id, l_num, l_thresh)
        elif run_type == "VERIFY":
            run = VerifyRun(self.run_id, event, v_map_id, v_user_id_1, v_user_id_2, v_thresh)

        self.runs.append(run)
        self.add_run_to_queue_signal.emit(run)
        self.cg_q.put(run)
        self.run_id += 1

        # called every 1/4 seconds by timer, but force a recheck to not wait for that delay
        self.check_circleguard_queue()

    def switch_run_button(self):
        # this line causes a "QObject::startTimer: Timers cannot be started from another thread" print
        # statement even though no timer interaction is going on; not sure why it happens but it doesn't
        # impact functionality. Still might be worth looking into
        self.run_button.setEnabled(False if get_setting("api_key") == "" else True)


    def check_circleguard_queue(self):
        def _check_circleguard_queue(self):
            try:
                while True:
                    run = self.cg_q.get_nowait()
                    # occurs if run is canceled before being started, it will still stop
                    # before actually loading anything but we don't want the labels to flicker
                    if run.event.wait(0):
                        continue
                    thread = threading.Thread(target=self.run_circleguard, args=[run])
                    self.helper_thread_running = True
                    thread.start()
                    # run sequentially to not confuse user with terminal output
                    thread.join()
            except Empty:
                self.helper_thread_running = False
                return

        # don't launch another thread running cg if one is already running,
        # or else multiple runs will occur at once (defeats the whole purpose
        # of sequential runs)
        if not self.helper_thread_running:
            # have to do a double thread use if we start the threads in
            # the main thread and .join, it will block the gui thread (very bad).
            thread = threading.Thread(target=_check_circleguard_queue, args=[self])
            thread.start()



    def run_circleguard(self, run):
        self.update_label_signal.emit("Loading Replays")
        self.update_run_status_signal.emit(run.run_id, "Loading Replays")
        event = run.event
        try:
            set_options(cache=get_setting("caching"))
            cg = Circleguard(get_setting("api_key"), resource_path(os.path.join(get_setting("cache_dir"), "cache.db")))

            if type(run) is MapRun:
                check = cg.create_map_check(run.map_id, u=run.user_id, num=run.num, thresh=run.thresh)
            elif type(run) is ScreenRun:
                check = cg.create_user_check(run.user_id, run.num_top, run.num_users, thresh=run.thresh)
            elif type(run) is LocalRun:
                check = cg.create_local_check(run.path, map_id=run.map_id, u=run.user_id, num=run.num, thresh=run.thresh)
            elif type(run) is VerifyRun:
                check = cg.create_verify_check(run.map_id, run.user_id_1, run.user_id_2, thresh=run.thresh)

            # user_check convenience method comes with some caveats; a list
            # of list of check objects is returned instead of a single Check
            # because it checks for remodding and replay stealing for
            # each top play of the user
            if type(run) is ScreenRun:
                num_to_load = 0
                for check_list in check:
                    for check_ in check_list:
                        num_to_load += len(check_.all_replays())
            else:
                num_to_load = len(check.all_replays())
            self.reset_progressbar_signal.emit(num_to_load)
            cg.loader.new_session(num_to_load)
            timestamp = datetime.now()
            self.write_to_terminal_signal.emit(get_setting("message_loading_replays").format(ts=timestamp, num_replays=num_to_load))
            if type(run) is ScreenRun:
                for check_list in check:
                    for check_ in check_list:
                        for replay in check_.all_replays():
                            if event.wait(0):
                                self.update_label_signal.emit("Canceled")
                                self.reset_progressbar_signal.emit(-1)
                                return
                            cg.load(check_, replay)
                            self.increment_progressbar_signal.emit(1)
                        check_.loaded = True
            else:
                for replay in check.all_replays():
                    if event.wait(0):
                        self.update_label_signal.emit("Canceled")
                        self.reset_progressbar_signal.emit(-1)
                        return
                    cg.load(check, replay)
                    self.increment_progressbar_signal.emit(1)
                check.loaded = True


            self.reset_progressbar_signal.emit(0)  # changes progressbar into a "progressing" state
            timestamp = datetime.now()
            self.write_to_terminal_signal.emit(get_setting("message_starting_comparing").format(ts=timestamp, num_replays=num_to_load))
            self.update_label_signal.emit("Comparing Replays")
            self.update_run_status_signal.emit(run.run_id, "Comparing Replays")
            if type(run) is ScreenRun:
                for check_list in check:
                    for check_ in check_list:
                        for result in cg.run(check_):
                            if event.wait(0):
                                self.update_label_signal.emit("Canceled")
                                self.reset_progressbar_signal.emit(-1)
                                return
                            self.q.put(result)
            else:
                for result in cg.run(check):
                    if event.wait(0):
                        self.update_label_signal.emit("Canceled")
                        self.reset_progressbar_signal.emit(-1)
                        return
                    self.q.put(result)
            self.reset_progressbar_signal.emit(-1)  # resets progressbar so it's empty again

            timestamp = datetime.now()
            self.write_to_terminal_signal.emit(get_setting("message_finished_comparing").format(ts=timestamp, num_replays=num_to_load))

        except Exception:
            log.exception("Error while running circlecore. Please "
                          "report this to the developers through discord or github.\n")

        self.update_label_signal.emit("Idle")
        self.update_run_status_signal.emit(run.run_id, "Finished")

    def print_results(self):
        try:
            while True:
                result = self.q.get_nowait()
                # self.visualize(result.replay1, result.replay2)
                if result.ischeat:
                    timestamp = datetime.now()
                    r1 = result.replay1
                    r2 = result.replay2
                    msg = get_setting("message_cheater_found").format(ts=timestamp, similarity=result.similarity,
                                                                      r=result, r1=r1, r2=r2)
                    self.write(msg)
                    QApplication.beep()
                    QApplication.alert(self)
                    # add to Results Tab so it can be played back on demand
                    self.add_comparison_result_signal.emit(result)

                elif result.similarity < get_setting("threshold_display"):
                    timestamp = datetime.now()
                    r1 = result.replay1
                    r2 = result.replay2
                    msg = get_setting("message_no_cheater_found").format(ts=timestamp, similarity=result.similarity,
                                                                      r=result, r1=r1, r2=r2)
                    self.write(msg)
        except Empty:
            pass

    def visualize(self, replays):
        self.visualizer_window = VisualizerWindow(replays=replays)
        self.visualizer_window.show()


class MapTab(QWidget):
    def __init__(self):
        super().__init__()

        self.info = QLabel(self)
        self.info.setText("Compares the top plays on a Map's leaderboard.\nIf a user is given, "
                          "it will compare that user's play on the map against the other top plays of the map.")

        self.id_combined = IdWidgetCombined()
        self.compare_top = CompareTopUsers(2)

        self.threshold = Threshold()  # ThresholdCombined()
        layout = QGridLayout()
        layout.addWidget(self.info, 0, 0, 1, 1)
        layout.addWidget(self.id_combined, 1, 0, 2, 1)
        layout.addWidget(self.compare_top, 4, 0, 1, 1)
        layout.addWidget(self.threshold, 5, 0, 1, 1)

        self.setLayout(layout)


class ScreenTab(QWidget):
    def __init__(self):
        super().__init__()
        self.info = QLabel(self)
        self.info.setText("Compares each of a user's top plays against that map's leaderboard.")

        self.user_id = InputWidget("User Id", "User id, as seen in the profile url", type_="id")
        self.compare_top_users = CompareTopUsers(1)
        self.compare_top_map = CompareTopPlays()
        self.threshold = Threshold()  # ThresholdCombined()

        layout = QGridLayout()
        layout.addWidget(self.info, 0, 0, 1, 1)
        layout.addWidget(self.user_id, 1, 0, 1, 1)
        # leave space for inserting the user user top plays widget
        layout.addWidget(self.compare_top_map, 3, 0, 1, 1)
        layout.addWidget(self.compare_top_users, 4, 0, 1, 1)
        layout.addWidget(self.threshold, 5, 0, 1, 1)
        self.layout = layout
        self.setLayout(self.layout)


class LocalTab(QWidget):
    def __init__(self):
        super().__init__()
        self.info = QLabel(self)
        self.info.setText("Compares osr files in a given folder.\n"
                          "If a Map is given, it will compare the osrs against the leaderboard of that map.\n"
                          "If both a user and a map are given, it will compare the osrs against the user's "
                          "score on that map.")
        self.folder_chooser = FolderChooser("Replay folder", get_setting("local_replay_dir"))
        self.folder_chooser.path_signal.connect(self.update_dir)
        self.id_combined = IdWidgetCombined()
        self.compare_top = CompareTopUsers(1)
        self.threshold = Threshold()  # ThresholdCombined()
        self.id_combined.map_id.field.textChanged.connect(self.switch_compare)
        self.switch_compare()

        self.grid = QGridLayout()
        self.grid.addWidget(self.info, 0, 0, 1, 1)
        self.grid.addWidget(self.folder_chooser, 1, 0, 1, 1)
        self.grid.addWidget(self.id_combined, 2, 0, 2, 1)
        self.grid.addWidget(self.compare_top, 4, 0, 1, 1)
        self.grid.addWidget(self.threshold, 5, 0, 1, 1)

        self.setLayout(self.grid)

    def switch_compare(self):
        self.compare_top.update_user(self.id_combined.map_id.field.text() != "")

    def update_dir(self, path):
        update_default("local_replay_dir", path)


class VerifyTab(QWidget):
    def __init__(self):
        super().__init__()
        self.info = QLabel(self)
        self.info.setText("Checks if the given user's replays on a map are steals of each other.")

        self.map_id = InputWidget("Map Id", "Beatmap id, not the mapset id!", type_="id")
        self.user_id_1 = InputWidget("User Id #1", "User id, as seen in the profile url", type_="id")
        self.user_id_2 = InputWidget("User Id #2", "User id, as seen in the profile url", type_="id")

        self.threshold = Threshold()  # ThresholdCombined()

        layout = QGridLayout()
        layout.addWidget(self.info, 0, 0, 1, 1)
        layout.addWidget(self.map_id, 1, 0, 1, 1)
        layout.addWidget(self.user_id_1, 2, 0, 1, 1)
        layout.addWidget(self.user_id_2, 3, 0, 1, 1)
        layout.addWidget(self.threshold, 4, 0, 1, 1)

        self.setLayout(layout)


class VisualizeTab(QWidget):
    def __init__(self):
        super().__init__()
        self.result_frame = ResultsTab()
        self.result_frame.results.info_label.hide()
        self.map_id = None
        self.q = Queue()
        self.replays = []
        self.cg = Circleguard(get_setting("api_key"), resource_path(os.path.join(get_setting("cache_dir"), "cache.db")))
        self.info = QLabel(self)
        self.info.setText("Visualizes Replays. Has theoretically support for an arbitrary amount of replays.")
        self.file_chooser = FolderChooser("Add Replays", "", folder_mode=False, multiple_files=True,
                                            file_ending="osu! Replayfile (*osr)", display_path=False)
        self.file_chooser.path_signal.connect(self.add_files)
        self.folder_chooser = FolderChooser("Add Folder", "", display_path=False)
        self.folder_chooser.path_signal.connect(self.add_folder)
        layout = QGridLayout()
        layout.addWidget(self.info)
        layout.addWidget(self.file_chooser)
        layout.addWidget(self.folder_chooser)
        layout.addWidget(self.result_frame)

        self.setLayout(layout)

    def start_timer(self):
        timer = QTimer(self)
        timer.timeout.connect(self.run_timer)
        timer.start(250)

    def run_timer(self):
        self.add_widget()

<<<<<<< HEAD
    def add_replay(self, path):
        thread = threading.Thread(target=self._parse_replay, args=[path])
        thread.start()
        self.start_timer()

    def add_replays(self, path):
        thread = threading.Thread(target=self._parse_replays, args=[path])
=======
    def add_files(self, paths):
        thread = threading.Thread(target=self._parse_replays, args=[paths])
        thread.start()
        self.start_timer()

    def add_folder(self, path):
        thread = threading.Thread(target=self._parse_folder, args=[path])
>>>>>>> ddb6eec3
        thread.start()
        self.start_timer()

    def _parse_replays(self, paths):
        for path in paths:
            # guaranteed to end in .osr by our filter
            self._parse_replay(path)

    def _parse_folder(self, path):
        for f in os.listdir(path):  # os.walk seems unnecessary
            if f.endswith(".osr"):
                self._parse_replay(os.path.join(path, f))

    def _parse_replay(self, path):
        check = Check(ReplayPath(path))
        replay = ReplayPath(path)
        self.cg.load(check, replay)
        if self.map_id == None or len(self.replays) == 0:  # store map_id if nothing stored
            log.info(f"Changing map_id from {self.map_id} to {replay.map_id}")
            self.map_id = replay.map_id
        elif replay.map_id != self.map_id:  # ignore replay with diffrent map_ids
            log.error(f"replay {replay} doesn't match with current map_id ({replay.map_id} != {self.map_id})")
            return
        if not any(replay.replay_id == r.data.replay_id for r in self.replays):  # check if already stored
            log.info(f"adding new replay {replay} with replay id {replay.replay_id} on map {replay.map_id}")
            self.q.put(replay)
        else:
            log.info(f"skipping replay {replay} with replay id {replay.replay_id} on map {replay.map_id} since it's already saved")

    def add_widget(self):
        try:
            while True:
                replay = self.q.get(block=False)
                widget = EntryWidget(f"{replay.username}'s play with the id {replay.replay_id}", "Delete", replay)
                widget.pressed_signal.connect(self.remove_replay)
                self.replays.append(widget)
                self.result_frame.results.layout.addWidget(widget)
        except Empty:
            pass


    def remove_replay(self, data):
        replay_ids = [replay.data.replay_id for replay in self.replays]
        index = replay_ids.index(data.replay_id)
        self.result_frame.results.layout.removeWidget(self.replays[index])
        self.replays[index].deleteLater()
        self.replays[index] = None
        self.replays.pop(index)


class SettingsTab(QWidget):
    def __init__(self):
        super(SettingsTab, self).__init__()
        self.qscrollarea = QScrollArea(self)
        self.qscrollarea.setWidget(ScrollableSettingsWidget())
        self.qscrollarea.setAlignment(Qt.AlignCenter)  # center in scroll area - maybe undesirable
        self.qscrollarea.setWidgetResizable(True)

        self.info = QLabel(self)
        self.info.setText(f"Backend Version: {cg_version}<br/>"
                          f"Frontend Version: {__version__}<br/>"
                          f"Found a bug or want to request a feature? "
                          f"Open an issue <a href=\"https://github.com/circleguard/circleguard/issues\">here</a>!")
        self.info.setTextFormat(Qt.RichText)
        self.info.setTextInteractionFlags(Qt.TextBrowserInteraction)
        self.info.setOpenExternalLinks(True)
        self.info.setAlignment(Qt.AlignCenter)

        layout = QVBoxLayout()
        layout.addWidget(self.info)
        layout.addWidget(self.qscrollarea)
        self.setLayout(layout)


class ScrollableSettingsWidget(QFrame):
    """
    This class contains all of the actual settings content - SettingsTab just has a
    QScrollArea wrapped around this widget so that it can be scrolled down.
    """
    def __init__(self):
        super().__init__()
        self._rainbow_speed = 0.005
        self._rainbow_counter = 0
        self.timer = QTimer(self)
        self.timer.timeout.connect(self.next_color)
        self.welcome = wizard.WelcomeWindow()
        self.welcome.SetupPage.darkmode.box.stateChanged.connect(switch_theme)
        self.welcome.SetupPage.caching.box.stateChanged.connect(partial(update_default, "caching"))

        self.apikey_widget = LineEditSetting("Api Key", "", "password", "api_key")

        self.cheat_thresh = SliderBoxSetting("Cheat Threshold", "Comparisons that score below this will be stored so you can view them",
                                                "threshold_cheat", 30)
        self.display_thresh = SliderBoxSetting("Display Threshold", "Comparisons that score below this will be printed to the textbox",
                                                "threshold_display", 100)

        self.darkmode = OptionWidget("Dark mode", "Come join the dark side")
        self.darkmode.box.stateChanged.connect(switch_theme)

        self.visualizer_info = OptionWidget("Show Visualizer info", "")
        self.visualizer_info.box.stateChanged.connect(partial(update_default,"visualizer_info"))

        self.visualizer_bg = OptionWidget("Black Visualizer bg", "Reopen Visualizer for it to apply")
        self.visualizer_bg.box.stateChanged.connect(partial(update_default,"visualizer_bg"))

        self.cache = OptionWidget("Caching", "Downloaded replays will be cached locally")
        self.cache.box.stateChanged.connect(partial(update_default, "caching"))

        self.cache_dir = FolderChooser("Cache Path", get_setting("cache_dir"))
        self.cache_dir.path_signal.connect(partial(update_default, "cache_dir"))
        self.cache.box.stateChanged.connect(self.cache_dir.switch_enabled)

        self.loglevel = LoglevelWidget("")
        self.loglevel.level_combobox.currentIndexChanged.connect(self.set_loglevel)
        self.set_loglevel()  # set the default loglevel in cg, not just in gui

        self.rainbow = OptionWidget("Rainbow mode", "This is an experimental function, it may cause unintended behavior!")
        self.rainbow.box.stateChanged.connect(self.switch_rainbow)

        self.wizard = ButtonWidget("Run Wizard", "")
        self.wizard.button.clicked.connect(self.show_wizard)

        self.grid = QVBoxLayout()
        self.grid.addWidget(Separator("General"))
        self.grid.addWidget(self.apikey_widget)
        self.grid.addWidget(self.cheat_thresh)
        self.grid.addWidget(self.display_thresh)
        self.grid.addWidget(self.cache)
        self.grid.addWidget(self.cache_dir)
        self.grid.addWidget(Separator("Appearance"))
        self.grid.addWidget(self.darkmode)
        self.grid.addWidget(self.visualizer_info)
        self.grid.addWidget(self.visualizer_bg)
        self.grid.addWidget(Separator("Debug"))
        self.grid.addWidget(self.loglevel)
        self.grid.addWidget(ResetSettings())
        self.grid.addWidget(Separator("Message Format"))
        self.grid.addWidget(StringFormatWidget(""))
        self.grid.addWidget(Separator("Dev"))
        self.grid.addWidget(self.rainbow)
        self.grid.addWidget(self.wizard)
        self.grid.addWidget(BeatmapTest())

        self.setLayout(self.grid)

        old_theme = get_setting("dark_theme")  # this is needed because switch_theme changes the setting
        self.darkmode.box.setChecked(-1)  # force-runs switch_theme if the DARK_THEME is False
        self.darkmode.box.setChecked(old_theme)
        self.cache.box.setChecked(get_setting("caching"))
        self.visualizer_info.box.setChecked(get_setting("visualizer_info"))
        self.visualizer_bg.box.setChecked(get_setting("visualizer_bg"))
        self.cache_dir.switch_enabled(get_setting("caching"))
        self.rainbow.box.setChecked(get_setting("rainbow_accent"))

    def set_loglevel(self):
        for logger in logging.root.manager.loggerDict:
            logging.getLogger(logger).setLevel(self.loglevel.level_combobox.currentData())

    def next_color(self):
        (r, g, b) = colorsys.hsv_to_rgb(self._rainbow_counter, 1.0, 1.0)
        color = QColor(int(255 * r), int(255 * g), int(255 * b))
        switch_theme(get_setting("dark_theme"), color)
        self._rainbow_counter += self._rainbow_speed
        if self._rainbow_counter >= 1:
            self._rainbow_counter = 0

    def switch_rainbow(self, state):
        update_default("rainbow_accent", 1 if state else 0)
        if get_setting("rainbow_accent"):
            self.timer.start(1000/15)
        else:
            self.timer.stop()
            switch_theme(get_setting("dark_theme"))

    def show_wizard(self):
        self.welcome.show()


class ResultsTab(QWidget):
    def __init__(self):
        super().__init__()

        layout = QVBoxLayout()
        self.qscrollarea = QScrollArea(self)
        self.results = ResultsFrame()
        self.qscrollarea.setWidget(self.results)
        self.qscrollarea.setWidgetResizable(True)


        layout.addWidget(self.qscrollarea)
        self.setLayout(layout)


class ResultsFrame(QFrame):
    def __init__(self):
        super().__init__()
        self.layout = QVBoxLayout()
        # we want widgets to fill from top down,
        # being vertically centered looks weird
        self.layout.setAlignment(Qt.AlignTop)
        self.info_label = QLabel("After running Comparisons, this tab will fill up with results")
        self.layout.addWidget(self.info_label)
        self.setLayout(self.layout)


class QueueTab(QFrame):
    cancel_run_signal = pyqtSignal(int) # run_id

    def __init__(self):
        super().__init__()

        self.run_widgets = []
        layout = QVBoxLayout()
        self.qscrollarea = QScrollArea(self)
        self.queue = QueueFrame()
        self.qscrollarea.setWidget(self.queue)
        self.qscrollarea.setWidgetResizable(True)
        layout.addWidget(self.qscrollarea)
        self.setLayout(layout)

    def add_run(self, run):
        run_w = RunWidget(run)
        run_w.button.pressed.connect(partial(self.cancel_run, run.run_id))
        self.run_widgets.append(run_w)
        self.queue.layout.addWidget(run_w)

    def update_status(self, run_id, status):
        self.run_widgets[run_id].update_status(status)

    def cancel_run(self, run_id):
        self.cancel_run_signal.emit(run_id)
        self.run_widgets[run_id].cancel()

class QueueFrame(QFrame):

    def __init__(self):
        super().__init__()
        self.layout = QVBoxLayout()
        # we want widgets to fill from top down,
        # being vertically centered looks weird
        self.layout.setAlignment(Qt.AlignTop)
        self.setLayout(self.layout)



def switch_theme(dark, accent=QColor(71, 174, 247)):
    update_default("dark_theme", dark)
    if dark:
        dark_p = QPalette()

        dark_p.setColor(QPalette.Window, QColor(53, 53, 53))
        dark_p.setColor(QPalette.WindowText, Qt.white)
        dark_p.setColor(QPalette.Base, QColor(25, 25, 25))
        dark_p.setColor(QPalette.AlternateBase, QColor(53, 53, 53))
        dark_p.setColor(QPalette.ToolTipBase, QColor(53, 53, 53))
        dark_p.setColor(QPalette.ToolTipText, Qt.white)
        dark_p.setColor(QPalette.Text, Qt.white)
        dark_p.setColor(QPalette.Button, QColor(53, 53, 53))
        dark_p.setColor(QPalette.ButtonText, Qt.white)
        dark_p.setColor(QPalette.BrightText, Qt.red)
        dark_p.setColor(QPalette.Highlight, accent)
        dark_p.setColor(QPalette.Inactive, QPalette.Highlight, Qt.lightGray)
        dark_p.setColor(QPalette.HighlightedText, Qt.black)
        dark_p.setColor(QPalette.Disabled, QPalette.Text, Qt.darkGray)
        dark_p.setColor(QPalette.Disabled, QPalette.ButtonText, Qt.darkGray)
        dark_p.setColor(QPalette.Disabled, QPalette.Highlight, Qt.darkGray)
        dark_p.setColor(QPalette.Disabled, QPalette.Base, QColor(53, 53, 53))
        dark_p.setColor(QPalette.Link, accent)
        dark_p.setColor(QPalette.LinkVisited, accent)

        app.setPalette(dark_p)
        app.setStyleSheet("QToolTip { color: #ffffff; "
                          "background-color: #2a2a2a; "
                          "border: 1px solid white; }"
                          "QLabel {font-weight: Normal; }")
    else:
        app.setPalette(app.style().standardPalette())
        updated_palette = QPalette()
        # fixes inactive items not being greyed out
        updated_palette.setColor(QPalette.Disabled, QPalette.ButtonText, Qt.darkGray)
        updated_palette.setColor(QPalette.Highlight, accent)
        updated_palette.setColor(QPalette.Disabled, QPalette.Highlight, Qt.darkGray)
        updated_palette.setColor(QPalette.Inactive, QPalette.Highlight, Qt.darkGray)
        updated_palette.setColor(QPalette.Link, accent)
        updated_palette.setColor(QPalette.LinkVisited, accent)
        app.setPalette(updated_palette)
        app.setStyleSheet("QToolTip { color: #000000; "
                          "background-color: #D5D5D5; "
                          "border: 1px solid white; }"
                          "QLabel {font-weight: Normal; }")


if __name__ == "__main__":
    # create and open window
    app = QApplication([])
    app.setStyle("Fusion")
    WINDOW = WindowWrapper(app.clipboard())
    set_event_window(WINDOW)
    WINDOW.resize(600, 500)
    WINDOW.show()
    if not get_setting("ran"):
        welcome = wizard.WelcomeWindow()
        welcome.SetupPage.darkmode.box.stateChanged.connect(switch_theme)
        welcome.SetupPage.caching.box.stateChanged.connect(partial(update_default,"caching"))
        welcome.show()
        update_default("ran", True)

    app.lastWindowClosed.connect(WINDOW.cancel_all_runs)
    app.exec_()<|MERGE_RESOLUTION|>--- conflicted
+++ resolved
@@ -688,15 +688,6 @@
     def run_timer(self):
         self.add_widget()
 
-<<<<<<< HEAD
-    def add_replay(self, path):
-        thread = threading.Thread(target=self._parse_replay, args=[path])
-        thread.start()
-        self.start_timer()
-
-    def add_replays(self, path):
-        thread = threading.Thread(target=self._parse_replays, args=[path])
-=======
     def add_files(self, paths):
         thread = threading.Thread(target=self._parse_replays, args=[paths])
         thread.start()
@@ -704,7 +695,6 @@
 
     def add_folder(self, path):
         thread = threading.Thread(target=self._parse_folder, args=[path])
->>>>>>> ddb6eec3
         thread.start()
         self.start_timer()
 
