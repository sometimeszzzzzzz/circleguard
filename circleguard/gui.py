import os
import sys
from pathlib import Path
from multiprocessing.pool import ThreadPool
from queue import Queue, Empty
from functools import partial
import logging
import colorsys
import traceback
import threading
from datetime import datetime
import math
import time
# pylint: disable=no-name-in-module
from PyQt5.QtCore import Qt, QTimer, qInstallMessageHandler, QObject, pyqtSignal, QUrl
from PyQt5.QtWidgets import (QWidget, QTabWidget, QTextEdit, QPushButton, QLabel, QScrollArea, QFrame, QProgressBar,
                             QVBoxLayout, QShortcut, QGridLayout, QApplication, QMainWindow, QSizePolicy)
from PyQt5.QtGui import QPalette, QColor, QIcon, QKeySequence, QTextCursor, QPainter, QDesktopServices
# pylint: enable=no-name-in-module

# app needs to be initialized before settings is imported so QStandardPaths resolves
# corerctly with the applicationName
app = QApplication([])
app.setStyle("Fusion")
app.setApplicationName("Circleguard")

from circleguard import (Circleguard, set_options, Loader, NoInfoAvailableException,
                        ReplayMap, ReplayPath, User, Map, Check, MapUser, StealDetect)
from circleguard import __version__ as cg_version
from visualizer import VisualizerWindow
from utils import resource_path, run_update_check, MapRun, ScreenRun, LocalRun, VerifyRun
from widgets import (Threshold, set_event_window, InputWidget, ResetSettings, WidgetCombiner,
                     FolderChooser, IdWidgetCombined, Separator, OptionWidget, ButtonWidget,
                     CompareTopPlays, CompareTopUsers, LoglevelWidget, SliderBoxSetting,
                     TopPlays, BeatmapTest, ComparisonResult, LineEditSetting, EntryWidget,
                     RunWidget)

from settings import get_setting, set_setting, overwrite_config, overwrite_with_config_settings
import wizard
from version import __version__

<<<<<<< HEAD
=======

>>>>>>> 89977036
log = logging.getLogger(__name__)

# save old excepthook
sys._excepthook = sys.excepthook

def write_log(message):
    log_dir = resource_path(get_setting("log_dir"))
    if not os.path.exists(log_dir):  # create dir if nonexistent
        os.makedirs(log_dir)
    directory = os.path.join(log_dir, "circleguard.log")
    with open(directory, 'a+') as f:  # append so it creates a file if it doesn't exist
        f.seek(0)
        data = f.read().splitlines(True)
    data.append(message+"\n")
    with open(directory, 'w+') as f:
        f.writelines(data[-1000:])  # keep file at 1000 lines

# this allows us to log any and all exceptions thrown to a log file -
# pyqt likes to eat exceptions and quit silently
def my_excepthook(exctype, value, tb):
    # call original excepthook before ours
    write_log("sys.excepthook error\n"
              "Type: " + str(value) + "\n"
              "Value: " + str(value) + "\n"
              "Traceback: " + "".join(traceback.format_tb(tb)) + '\n')
    sys._excepthook(exctype, value, tb)

sys.excepthook = my_excepthook

# sys.excepthook doesn't persist across threads
# (http://bugs.python.org/issue1230540). This is a hacky workaround that overrides
# the threading init method to use our excepthook.
# https://stackoverflow.com/a/31622038
threading_init = threading.Thread.__init__
def init(self, *args, **kwargs):
    threading_init(self, *args, **kwargs)
    run_original = self.run

    def run_with_except_hook(*args2, **kwargs2):
        try:
            run_original(*args2, **kwargs2)
        except Exception:
            sys.excepthook(*sys.exc_info())
    self.run = run_with_except_hook
threading.Thread.__init__ = init


# logging methodology heavily adapted from https://stackoverflow.com/questions/28655198/best-way-to-display-logs-in-pyqt
class Handler(QObject, logging.Handler):
    new_message = pyqtSignal(object)

    def __init__(self):
        super().__init__()

    def emit(self, record):
        message = self.format(record)
        self.new_message.emit(message)


class WindowWrapper(QMainWindow):
    def __init__(self, clipboard):
        super().__init__()

        self.clipboard = clipboard
        self.progressbar = QProgressBar()
        self.progressbar.setFixedWidth(250)
        self.current_state_label = QLabel("Idle")
        self.current_state_label.setTextFormat(Qt.RichText)
        self.current_state_label.setTextInteractionFlags(Qt.TextBrowserInteraction)
        self.current_state_label.setOpenExternalLinks(True)
        # statusBar() is a qt function that will create a status bar tied to the window
        # if it doesnt exist, and access the existing one if it does.
        self.statusBar().addWidget(WidgetCombiner(self.progressbar, self.current_state_label))
        self.statusBar().setSizeGripEnabled(False)
        self.statusBar().setContentsMargins(8, 2, 10, 2)

        self.main_window = MainWindow()
        self.main_window.main_tab.reset_progressbar_signal.connect(self.reset_progressbar)
        self.main_window.main_tab.increment_progressbar_signal.connect(self.increment_progressbar)
        self.main_window.main_tab.update_label_signal.connect(self.update_label)
        self.main_window.main_tab.add_comparison_result_signal.connect(self.add_comparison_result)
        self.main_window.main_tab.write_to_terminal_signal.connect(self.main_window.main_tab.write)
        self.main_window.main_tab.add_run_to_queue_signal.connect(self.add_run_to_queue)
        self.main_window.main_tab.update_run_status_signal.connect(self.update_run_status)
        self.main_window.queue_tab.cancel_run_signal.connect(self.cancel_run)

        self.setCentralWidget(self.main_window)
        QShortcut(QKeySequence(Qt.CTRL+Qt.Key_Right), self, self.tab_right)
        QShortcut(QKeySequence(Qt.CTRL+Qt.Key_Left), self, self.tab_left)
        QShortcut(QKeySequence(Qt.CTRL+Qt.Key_Q), self, partial(self.cancel_all_runs, self))

        self.setWindowTitle(f"Circleguard v{__version__}")
        self.setWindowIcon(QIcon(str(resource_path("resources/logo.ico"))))
        self.start_timer()
        self.debug_window = None

        handler = Handler()
        logging.getLogger("circleguard").addHandler(handler)
        logging.getLogger("ossapi").addHandler(handler)
        logging.getLogger(__name__).addHandler(handler)
        formatter = logging.Formatter("[%(levelname)s] %(asctime)s.%(msecs)04d %(message)s (%(name)s, %(filename)s:%(lineno)d)", datefmt="%Y/%m/%d %H:%M:%S")
        handler.setFormatter(formatter)
        handler.new_message.connect(self.log)

        self.thread = threading.Thread(target=self._change_label_update)
        self.thread.start()

    # I know, I know...we have a stupid amount of layers.
    # WindowWrapper -> MainWindow -> MainTab -> Tabs
    def tab_right(self):
        tabs = self.main_window.main_tab.tabs
        tabs.setCurrentIndex(tabs.currentIndex() + 1)

    def tab_left(self):
        tabs = self.main_window.main_tab.tabs
        tabs.setCurrentIndex(tabs.currentIndex() - 1)

    def mousePressEvent(self, event):
        focused = self.focusWidget()
        if focused is not None and not isinstance(focused, QTextEdit):
            focused.clearFocus()
        super(WindowWrapper, self).mousePressEvent(event)

    def start_timer(self):
        timer = QTimer(self)
        timer.timeout.connect(self.run_timer)
        timer.start(250)

    def run_timer(self):
        """
        check for stderr messages (because logging prints to stderr not stdout, and
        it's nice to have stdout reserved) and then print cg results
        """
        self.main_window.main_tab.print_results()
        self.main_window.main_tab.check_circleguard_queue()

    def log(self, message):
        """
        Message is the string message sent to the io stream
        """

        if get_setting("log_save"):
            write_log(message)

        # TERMINAL / BOTH
        if get_setting("log_output") in [1, 3]:
            self.main_window.main_tab.write(message)

        # NEW WINDOW / BOTH
        if get_setting("log_output") in [2, 3]:
            if self.debug_window and self.debug_window.isVisible():
                self.debug_window.write(message)
            else:
                self.debug_window = DebugWindow()
                self.debug_window.show()
                self.debug_window.write(message)

    def update_label(self, text):
        self.current_state_label.setText(text)

    def _change_label_update(self):
        self.update_label(run_update_check())

    def increment_progressbar(self, increment):
        self.progressbar.setValue(self.progressbar.value() + increment)

    def reset_progressbar(self, max_value):
        if not max_value == -1:
            self.progressbar.setValue(0)
            self.progressbar.setRange(0, max_value)
        else:
            self.progressbar.setRange(0, 100)
            self.progressbar.reset()

    def add_comparison_result(self, result):
        # this right here could very well lead to some memory issues. I tried to avoid
        # leaving a reference to the replays in this method, but it's quite possible
        # things are still not very clean. Ideally only ComparisonResult would have a
        # reference to the two replays, and result should have no references left.
        r1 = result.replay1
        r2 = result.replay2
        timestamp = datetime.now()
        text = get_setting("string_result_text").format(ts=timestamp, similarity=result.similarity,
                                                        r=result, r1=r1, r2=r2)
        result_widget = ComparisonResult(text, result, r1, r2)
        # set button signal connections (visualize and copy template to clipboard)
        result_widget.button.clicked.connect(partial(self.main_window.main_tab.visualize, [result_widget.replay1, result_widget.replay2], result_widget.replay1.map_id))
        result_widget.button_clipboard.clicked.connect(partial(self.copy_to_clipboard,
                get_setting("template_replay_steal").format(r=result_widget.result, r1=result_widget.replay1, r2=result_widget.replay2)))
        # remove info text if shown
        if not self.main_window.results_tab.results.info_label.isHidden():
            self.main_window.results_tab.results.info_label.hide()
        self.main_window.results_tab.results.layout.insertWidget(0,result_widget)

    def copy_to_clipboard(self, text):
        self.clipboard.setText(text)

    def add_run_to_queue(self, run):
        self.main_window.queue_tab.add_run(run)

    def update_run_status(self, run_id, status):
        self.main_window.queue_tab.update_status(run_id, status)

    def cancel_run(self, run_id):
        self.main_window.main_tab.runs[run_id].event.set()

    def cancel_all_runs(self):
        """called when lastWindowClosed signal emits. Cancel all our runs so
        we don't hang the application on loading/comparing while trying to quit"""
        for run in self.main_window.main_tab.runs:
            run.event.set()

    def on_application_quit(self):
        """Called when the app.aboutToQuit signal is emitted"""
        if self.debug_window != None:
            self.debug_window.close()
        if self.main_window.main_tab.visualizer_window != None:
            self.main_window.main_tab.visualizer_window.close()
        overwrite_config()

class DebugWindow(QMainWindow):
    def __init__(self):
        super().__init__()
        self.setWindowTitle("Debug Output")
        self.setWindowIcon(QIcon(str(resource_path("resources/logo.ico"))))
        terminal = QTextEdit()
        terminal.setReadOnly(True)
        terminal.ensureCursorVisible()
        self.terminal = terminal
        self.setCentralWidget(self.terminal)
        self.resize(800, 350)

    def write(self, message):
        self.terminal.append(message)

class MainWindow(QWidget):
    def __init__(self):
        super().__init__()

        self.tab_widget = QTabWidget()
        self.main_tab = MainTab()
        self.results_tab = ResultsTab()
        self.queue_tab = QueueTab()
        self.thresholds_tab = ThresholdsTab()
        self.settings_tab = SettingsTab()
        self.tab_widget.addTab(self.main_tab, "Main")
        self.tab_widget.addTab(self.results_tab, "Results")
        self.tab_widget.addTab(self.queue_tab, "Queue")
        self.tab_widget.addTab(self.thresholds_tab, "Thresholds")
        self.tab_widget.addTab(self.settings_tab, "Settings")
        # so when we switch from settings tab to main tab, whatever tab we're on gets changed if we delete our api key
        self.tab_widget.currentChanged.connect(self.main_tab.switch_run_button)

        self.main_layout = QVBoxLayout()
        self.main_layout.addWidget(self.tab_widget)
        self.main_layout.setContentsMargins(10, 10, 10, 0)
        self.setLayout(self.main_layout)


class MainTab(QWidget):
    reset_progressbar_signal = pyqtSignal(int)  # max progress
    increment_progressbar_signal = pyqtSignal(int)  # increment value
    update_label_signal = pyqtSignal(str)
    write_to_terminal_signal = pyqtSignal(str)
    add_comparison_result_signal = pyqtSignal(object)  # Result
    add_run_to_queue_signal = pyqtSignal(object) # Run object (or a subclass)
    update_run_status_signal = pyqtSignal(int, str) # run_id, status_str

    TAB_REGISTER = [
        {"name": "MAP"},
        {"name": "SCREEN"},
        {"name": "LOCAL"},
        {"name": "VERIFY"},
        {"name": "VISUALIZE"}
    ]

    def __init__(self):
        super().__init__()

        self.q = Queue()
        self.cg_q = Queue()
        self.helper_thread_running = False
        self.runs = [] # Run objects for canceling runs
        self.run_id = 0
        self.visualizer_window = None
        tabs = QTabWidget()
        self.map_tab = MapTab()
        self.screen_tab = ScreenTab()
        self.local_tab = LocalTab()
        self.verify_tab = VerifyTab()
        self.visualize_tab = VisualizeTab()
        tabs.addTab(self.map_tab, "Check Map")
        tabs.addTab(self.screen_tab, "Screen User")
        tabs.addTab(self.local_tab, "Check Local")
        tabs.addTab(self.verify_tab, "Verify")
        tabs.addTab(self.visualize_tab, "Visualize")
        self.tabs = tabs
        self.tabs.currentChanged.connect(self.switch_run_button)

        terminal = QTextEdit()
        terminal.setFocusPolicy(Qt.ClickFocus)
        terminal.setReadOnly(True)
        terminal.ensureCursorVisible()
        self.terminal = terminal

        self.run_button = QPushButton()
        self.run_button.setText("Run")
        self.run_button.clicked.connect(self.add_circleguard_run)

        layout = QVBoxLayout()
        layout.addWidget(tabs)
        layout.addWidget(self.terminal)
        layout.addWidget(self.run_button)
        self.setLayout(layout)
        self.switch_run_button()  # disable run button if there is no api key

    def write(self, message):
        self.terminal.append(str(message).strip())
        self.scroll_to_bottom()

    def scroll_to_bottom(self):
        cursor = QTextCursor(self.terminal.document())
        cursor.movePosition(QTextCursor.End)
        self.terminal.setTextCursor(cursor)

    def add_circleguard_run(self):
        current_tab = self.tabs.currentIndex()
        run_type = MainTab.TAB_REGISTER[current_tab]["name"]

        # special case; visualize runs shouldn't get added to queue
        if run_type == "VISUALIZE":
            self.visualize([replay.data for replay in self.visualize_tab.replays], beatmap_id=self.visualize_tab.map_id)
            return

        m = self.map_tab
        s = self.screen_tab
        l = self.local_tab
        v = self.verify_tab

        # retrieve every possible variable to avoid nasty indentation (and we might
        # use it for something later). Shouldn't cause any performance issues.

        m_map_id = m.id_combined.map_id.field.text()
        m_map_id = int(m_map_id) if m_map_id != "" else None
        m_user_id = m.id_combined.user_id.field.text()
        m_user_id = int(m_user_id) if m_user_id != "" else None
        m_num = m.compare_top.slider.value()
        m_thresh = m.threshold.slider.value()

        s_user_id = s.user_id.field.text()
        s_user_id = int(s_user_id) if s_user_id != "" else None
        s_num_top = s.compare_top_map.slider.value()
        s_num_users = s.compare_top_users.slider.value()
        s_thresh = s.threshold.slider.value()

        l_path = resource_path(Path(l.folder_chooser.path))
        l_map_id = l.id_combined.map_id.field.text()
        l_map_id = int(l_map_id) if l_map_id != "" else None
        l_user_id = l.id_combined.user_id.field.text()
        l_user_id = int(l_user_id) if l_user_id != "" else None
        l_num = l.compare_top.slider.value()
        l_thresh = l.threshold.slider.value()

        v_map_id = v.map_id.field.text()
        v_map_id = int(v_map_id) if v_map_id != "" else None
        v_user_id_1 = v.user_id_1.field.text()
        v_user_id_1 = int(v_user_id_1) if v_user_id_1 != "" else None
        v_user_id_2 = v.user_id_2.field.text()
        v_user_id_2 = int(v_user_id_2) if v_user_id_2 != "" else None
        v_thresh = v.threshold.slider.value()

        event = threading.Event()

        if run_type == "MAP":
            run = MapRun(self.run_id, event, m_map_id, m_user_id, m_num, m_thresh)
        elif run_type == "SCREEN":
            run = ScreenRun(self.run_id, event, s_user_id, s_num_top, s_num_users, s_thresh)
        elif run_type == "LOCAL":
            run = LocalRun(self.run_id, event, l_path, l_map_id, l_user_id, l_num, l_thresh)
        elif run_type == "VERIFY":
            run = VerifyRun(self.run_id, event, v_map_id, v_user_id_1, v_user_id_2, v_thresh)

        self.runs.append(run)
        self.add_run_to_queue_signal.emit(run)
        self.cg_q.put(run)
        self.run_id += 1

        # called every 1/4 seconds by timer, but force a recheck to not wait for that delay
        self.check_circleguard_queue()

    def switch_run_button(self):
        # this line causes a "QObject::startTimer: Timers cannot be started from another thread" print
        # statement even though no timer interaction is going on; not sure why it happens but it doesn't
        # impact functionality. Still might be worth looking into
        self.run_button.setEnabled(False if get_setting("api_key") == "" else True)


    def check_circleguard_queue(self):
        def _check_circleguard_queue(self):
            try:
                while True:
                    run = self.cg_q.get_nowait()
                    # occurs if run is canceled before being started, it will still stop
                    # before actually loading anything but we don't want the labels to flicker
                    if run.event.wait(0):
                        continue
                    thread = threading.Thread(target=self.run_circleguard, args=[run])
                    self.helper_thread_running = True
                    thread.start()
                    # run sequentially to not confuse user with terminal output
                    thread.join()
            except Empty:
                self.helper_thread_running = False
                return

        # don't launch another thread running cg if one is already running,
        # or else multiple runs will occur at once (defeats the whole purpose
        # of sequential runs)
        if not self.helper_thread_running:
            # have to do a double thread use if we start the threads in
            # the main thread and .join, it will block the gui thread (very bad).
            thread = threading.Thread(target=_check_circleguard_queue, args=[self])
            thread.start()



    def run_circleguard(self, run):
        self.update_label_signal.emit("Loading Replays")
        self.update_run_status_signal.emit(run.run_id, "Loading Replays")
        event = run.event
        try:
<<<<<<< HEAD
            set_options(cache=get_setting("caching"), detect=Detect.STEAL)
            cache_path = resource_path(Path(get_setting("cache_dir"),".circleguard.db"))
            cg = Circleguard(get_setting("api_key"), cache_path, loader=TrackerLoader)
=======
            cache_path = resource_path(get_setting("cache_location"))
            should_cache = get_setting("caching")
            cg = Circleguard(get_setting("api_key"), cache_path, cache=should_cache, loader=TrackerLoader)
>>>>>>> 89977036
            def _ratelimited(length):
                message = get_setting("message_ratelimited")
                ts = datetime.now()
                self.write_to_terminal_signal.emit(message.format(s=length, ts=ts))
                self.update_label_signal.emit("Ratelimited")
                self.update_run_status_signal.emit(run.run_id, "Ratelimited")
            def _check_event(event):
                """
                Checks the given event to see if it is set. If it is, the run has been canceled
                through the queue tab or by the application being quit, and this thread exits
                through sys.exit(0). If the event is not set, returns silently.
                """
                if event.wait(0):
                    self.update_label_signal.emit("Canceled")
                    self.reset_progressbar_signal.emit(-1)
                    # may seem dirty, but actually relatively clean since it only affects this thread.
                    # Any cleanup we may want to do later can occur here as well
                    sys.exit(0)

            cg.loader.ratelimit_signal.connect(_ratelimited)
            cg.loader.check_stopped_signal.connect(partial(_check_event, event))

            d = StealDetect(run.thresh)
            if type(run) is MapRun:
                m = Map(run.map_id, num=run.num)
                loadables = [m]
                if run.user_id:
                    user_replay = ReplayMap(run.map_id, run.user_id)
                    loadables.append(user_replay)
                check = Check(loadables, d)
            elif type(run) is ScreenRun:
                check = []
                user = User(run.user_id, run.num_top)
                cg.load_info(user)
                for r in user:
                    # 2-100 because the first one *is* ``r``.
                    m = Map(r.map_id, num=run.num_users)
                    remod_replays = MapUser(r.map_id, r.user_id, span="2-100")
                    remod_check = Check([r, remod_replays], d)
                    steal_check = Check([r, m], d)
                    check.append([remod_check, steal_check])
            elif type(run) is LocalRun:
                loadables = [ReplayPath(run.path / path) for path in os.listdir(run.path)]
                check = Check(loadables, d)
            elif type(run) is VerifyRun:
                r1 = ReplayMap(run.map_id, run.user_id_1)
                r2 = ReplayMap(run.map_id, run.user_id_2)
                check = Check([r1, r2], d)

            if type(run) is ScreenRun:
                num_to_load = 0
                # different from other runs; a list of list of check objects is
                # returned instead of a single Check because it checks for
                # remodding and replay  stealing for each top play of the user
                for check_list in check:
                    for check_ in check_list:
                        loadables = check_.all_replays()
                        num_to_load += len(loadables)
                self.reset_progressbar_signal.emit(num_to_load)

                for check_list in check:
                    for check_ in check_list:
                        cg.load_info(check_)
                        loadables = check_.all_replays()

                        num_to_load = len(loadables)
                        timestamp = datetime.now()
                        self.write_to_terminal_signal.emit(get_setting("message_loading_replays").format(ts=timestamp, num_replays=num_to_load,
                                                                        map_id=loadables[0].map_id))
                        for replay in loadables:
                            _check_event(event)
                            cg.load(replay)
                            self.increment_progressbar_signal.emit(1)
                        check_.loaded = True

                        self.write_to_terminal_signal.emit(get_setting("message_starting_comparing").format(ts=timestamp, num_replays=num_to_load))
                        self.update_label_signal.emit("Comparing Replays")
                        self.update_run_status_signal.emit(run.run_id, "Comparing Replays")
                        for result in cg.run(check_):
                            _check_event(event)
                            self.q.put(result)

            else:
                cg.load_info(check)
                replays = check.all_replays()
                num_to_load = check.num_replays()
                self.reset_progressbar_signal.emit(num_to_load)
                timestamp = datetime.now()
                if type(replays[0]) is ReplayPath:
                    cg.load(replays[0])
                    # Not perfect because local checks aren't guaranteed to have the same
                    # map id for every replay, but it's the best we can do right now.
                    # time spent loading one replay is worth getting the map id.
                    map_id = replays[0].map_id
                else:
                    map_id = replays[0].map_id

                self.write_to_terminal_signal.emit(get_setting("message_loading_replays").format(ts=timestamp, num_replays=num_to_load,
                                                                map_id=map_id))
                for replay in replays:
                    _check_event(event)
                    cg.load(replay)
                    self.increment_progressbar_signal.emit(1)
                check.loaded = True
                self.reset_progressbar_signal.emit(0)  # changes progressbar into a "progressing" state
                timestamp = datetime.now()
                self.write_to_terminal_signal.emit(get_setting("message_starting_comparing").format(ts=timestamp, num_replays=num_to_load))
                self.update_label_signal.emit("Comparing Replays")
                self.update_run_status_signal.emit(run.run_id, "Comparing Replays")
                for result in cg.run(check):
                    _check_event(event)
                    self.q.put(result)

            self.reset_progressbar_signal.emit(-1)  # resets progressbar so it's empty again
            timestamp = datetime.now()
            self.write_to_terminal_signal.emit(get_setting("message_finished_comparing").format(ts=timestamp, num_replays=num_to_load))

        except NoInfoAvailableException:
            self.write_to_terminal_signal.emit("No information found for those arguments. Please recheck your map/user id")
            self.reset_progressbar_signal.emit(-1)

        except Exception:
            log.exception("Error while running circlecore. Please "
                          "report this to the developers through discord or github.\n")

        self.update_label_signal.emit("Idle")
        self.update_run_status_signal.emit(run.run_id, "Finished")

    def print_results(self):
        try:
            while True:
                result = self.q.get_nowait()
                # self.visualize(result.replay1, result.replay2)
                if result.ischeat:
                    timestamp = datetime.now()
                    r1 = result.replay1
                    r2 = result.replay2
                    msg = get_setting("message_cheater_found").format(ts=timestamp, similarity=result.similarity,
                                                                      r=result, r1=r1, r2=r2)
                    self.write(msg)
                    QApplication.beep()
                    QApplication.alert(self)
                    # add to Results Tab so it can be played back on demand
                    self.add_comparison_result_signal.emit(result)

                elif result.similarity < get_setting("threshold_display"):
                    timestamp = datetime.now()
                    r1 = result.replay1
                    r2 = result.replay2
                    msg = get_setting("message_no_cheater_found").format(ts=timestamp, similarity=result.similarity,
                                                                      r=result, r1=r1, r2=r2)
                    self.write(msg)
        except Empty:
            pass

    def visualize(self, replays, beatmap_id = 0):
        self.visualizer_window = VisualizerWindow(replays=replays, beatmap_id=beatmap_id)
        self.visualizer_window.show()


class TrackerLoader(Loader, QObject):
    """
    A circleguard.Loader subclass that emits a signal when the loader is ratelimited.
    It inherits from QObject to allow us to use qt signals.
    """
    ratelimit_signal = pyqtSignal(int) # length of the ratelimit in seconds
    check_stopped_signal = pyqtSignal()
    # how often to emit check_stopped_signal when ratelimited, in seconds
    INTERVAL = 0.250

    def __init__(self, key, cacher=None):
        Loader.__init__(self, key, cacher)
        QObject.__init__(self)

    def _ratelimit(self, length):
        self.ratelimit_signal.emit(length)
        # how many times to wait for 1/4 second (rng standing for range)
        # we do this loop in order to tell run_circleguard to check if the run
        # was canceled, or the application quit, instead of hanging on a long
        # time.sleep
        rng = math.ceil(length / self.INTERVAL)
        for _ in range(rng):
            time.sleep(self.INTERVAL)
            self.check_stopped_signal.emit()


class MapTab(QWidget):
    def __init__(self):
        super().__init__()

        self.info = QLabel(self)
        self.info.setText("Compares the top plays on a Map's leaderboard.\nIf a user is given, "
                          "it will compare that user's play on the map against the other top plays of the map.")

        self.id_combined = IdWidgetCombined()
        self.compare_top = CompareTopUsers(2)

        self.threshold = Threshold()  # ThresholdCombined()
        layout = QGridLayout()
        layout.addWidget(self.info, 0, 0, 1, 1)
        layout.addWidget(self.id_combined, 1, 0, 2, 1)
        layout.addWidget(self.compare_top, 4, 0, 1, 1)
        layout.addWidget(self.threshold, 5, 0, 1, 1)

        self.setLayout(layout)


class ScreenTab(QWidget):
    def __init__(self):
        super().__init__()
        self.info = QLabel(self)
        self.info.setText("Compares each of a user's top plays against that map's leaderboard.")

        self.user_id = InputWidget("User Id", "User id, as seen in the profile url", type_="id")
        self.compare_top_users = CompareTopUsers(1)
        self.compare_top_map = CompareTopPlays()
        self.threshold = Threshold()  # ThresholdCombined()

        layout = QGridLayout()
        layout.addWidget(self.info, 0, 0, 1, 1)
        layout.addWidget(self.user_id, 1, 0, 1, 1)
        # leave space for inserting the user user top plays widget
        layout.addWidget(self.compare_top_map, 3, 0, 1, 1)
        layout.addWidget(self.compare_top_users, 4, 0, 1, 1)
        layout.addWidget(self.threshold, 5, 0, 1, 1)
        self.layout = layout
        self.setLayout(self.layout)


class LocalTab(QWidget):
    def __init__(self):
        super().__init__()
        self.info = QLabel(self)
        self.info.setText("Compares osr files in a given folder.\n"
                          "If a Map is given, it will compare the osrs against the leaderboard of that map.\n"
                          "If both a user and a map are given, it will compare the osrs against the user's "
                          "score on that map.")
        self.folder_chooser = FolderChooser("Replay folder")
        self.id_combined = IdWidgetCombined()
        self.compare_top = CompareTopUsers(1)
        self.threshold = Threshold()
        self.id_combined.map_id.field.textChanged.connect(self.switch_compare)
        self.switch_compare()

        self.grid = QGridLayout()
        self.grid.addWidget(self.info, 0, 0, 1, 1)
        self.grid.addWidget(self.folder_chooser, 1, 0, 1, 1)
        self.grid.addWidget(self.id_combined, 2, 0, 2, 1)
        self.grid.addWidget(self.compare_top, 4, 0, 1, 1)
        self.grid.addWidget(self.threshold, 5, 0, 1, 1)

        self.setLayout(self.grid)

    def switch_compare(self):
        self.compare_top.update_user(self.id_combined.map_id.field.text() != "")


class VerifyTab(QWidget):
    def __init__(self):
        super().__init__()
        self.info = QLabel(self)
        self.info.setText("Checks if the given user's replays on a map are steals of each other.")

        self.map_id = InputWidget("Map Id", "Beatmap id, not the mapset id!", type_="id")
        self.user_id_1 = InputWidget("User Id #1", "User id, as seen in the profile url", type_="id")
        self.user_id_2 = InputWidget("User Id #2", "User id, as seen in the profile url", type_="id")

        self.threshold = Threshold()  # ThresholdCombined()

        layout = QGridLayout()
        layout.addWidget(self.info, 0, 0, 1, 1)
        layout.addWidget(self.map_id, 1, 0, 1, 1)
        layout.addWidget(self.user_id_1, 2, 0, 1, 1)
        layout.addWidget(self.user_id_2, 3, 0, 1, 1)
        layout.addWidget(self.threshold, 4, 0, 1, 1)

        self.setLayout(layout)


class VisualizeTab(QWidget):
    def __init__(self):
        super().__init__()
        self.result_frame = ResultsTab()
        self.result_frame.results.info_label.hide()
        self.map_id = None
        self.q = Queue()
        self.replays = []
        cache_path = resource_path(Path(get_setting("cache_dir"),".circleguard.db"))
        self.cg = Circleguard(get_setting("api_key"), cache_path)
        self.info = QLabel(self)
        self.info.setText("Visualizes Replays. Has theoretically support for an arbitrary amount of replays.")
        self.label_map_id = QLabel(self)
        self.update_map_id_label()
        self.file_chooser = FolderChooser("Add Replays", folder_mode=False, multiple_files=True,
                                            file_ending="osu! Replayfile (*osr)", display_path=False)
        self.file_chooser.path_signal.connect(self.add_files)
        self.folder_chooser = FolderChooser("Add Folder", display_path=False)
        self.folder_chooser.path_signal.connect(self.add_folder)
        layout = QGridLayout()
        layout.addWidget(self.info)
        layout.addWidget(self.file_chooser)
        layout.addWidget(self.folder_chooser)
        layout.addWidget(self.label_map_id)
        layout.addWidget(self.result_frame)

        self.setLayout(layout)

    def start_timer(self):
        timer = QTimer(self)
        timer.timeout.connect(self.run_timer)
        timer.start(250)

    def run_timer(self):
        self.add_widget()
    
    def update_map_id_label(self):
        self.label_map_id.setText(f"Current beatmap_id: {self.map_id}")

    def add_files(self, paths):
        thread = threading.Thread(target=self._parse_replays, args=[paths])
        thread.start()
        self.start_timer()

    def add_folder(self, path):
        thread = threading.Thread(target=self._parse_folder, args=[path])
        thread.start()
        self.start_timer()

    def _parse_replays(self, paths):
        for path in paths:
            # guaranteed to end in .osr by our filter
            self._parse_replay(path)

    def _parse_folder(self, path):
        for f in os.listdir(path):  # os.walk seems unnecessary
            if f.endswith(".osr"):
                self._parse_replay(os.path.join(path, f))

    def _parse_replay(self, path):
        replay = ReplayPath(path)
        self.cg.load(replay)
        if self.map_id == None or len(self.replays) == 0:  # store map_id if nothing stored
            log.info(f"Changing map_id from {self.map_id} to {replay.map_id}")
            self.map_id = replay.map_id
            self.update_map_id_label()
        elif replay.map_id != self.map_id:  # ignore replay with diffrent map_ids
            log.error(f"replay {replay} doesn't match with current map_id ({replay.map_id} != {self.map_id})")
            return
        if not any(replay.replay_id == r.data.replay_id for r in self.replays):  # check if already stored
            log.info(f"adding new replay {replay} with replay id {replay.replay_id} on map {replay.map_id}")
            self.q.put(replay)
        else:
            log.info(f"skipping replay {replay} with replay id {replay.replay_id} on map {replay.map_id} since it's already saved")

    def add_widget(self):
        try:
            while True:
                replay = self.q.get(block=False)
                widget = EntryWidget(f"{replay.username}'s play with the id {replay.replay_id}", "Delete", replay)
                widget.pressed_signal.connect(self.remove_replay)
                self.replays.append(widget)
                self.result_frame.results.layout.insertWidget(0,widget)
        except Empty:
            pass


    def remove_replay(self, data):
        replay_ids = [replay.data.replay_id for replay in self.replays]
        index = replay_ids.index(data.replay_id)
        self.result_frame.results.layout.removeWidget(self.replays[index])
        self.replays[index].deleteLater()
        self.replays[index] = None
        self.replays.pop(index)


class SettingsTab(QWidget):
    def __init__(self):
        super().__init__()
        self.qscrollarea = QScrollArea(self)
        self.qscrollarea.setWidget(ScrollableSettingsWidget())
        self.qscrollarea.setAlignment(Qt.AlignCenter)  # center in scroll area - maybe undesirable
        self.qscrollarea.setWidgetResizable(True)

        self.info = QLabel(self)
        self.info.setText(f"Frontend v{__version__}<br/>"
                          f"Backend v{cg_version}<br/>"
                          f"Found a bug or want to request a feature? "
                          f"Open an issue <a href=\"https://github.com/circleguard/circleguard/issues\">here</a>!")
        self.info.setTextFormat(Qt.RichText)
        self.info.setTextInteractionFlags(Qt.TextBrowserInteraction)
        self.info.setOpenExternalLinks(True)
        self.info.setAlignment(Qt.AlignCenter)

        layout = QVBoxLayout()
        layout.addWidget(self.info)
        layout.addWidget(self.qscrollarea)
        self.setLayout(layout)


class ScrollableSettingsWidget(QFrame):
    """
    This class contains all of the actual settings content - SettingsTab just has a
    QScrollArea wrapped around this widget so that it can be scrolled down.
    """
    def __init__(self):
        super().__init__()
        self._rainbow_speed = 0.005
        self._rainbow_counter = 0
        self.timer = QTimer(self)
        self.timer.timeout.connect(self.next_color)
        self.welcome = wizard.WelcomeWindow()

        self.apikey_widget = LineEditSetting("Api Key", "", "password", "api_key")
<<<<<<< HEAD

        self.cheat_thresh = SliderBoxSetting("Cheat Threshold", "Comparisons that score below this will be stored so you can view them",
                                                "threshold_cheat", 30)
        self.display_thresh = SliderBoxSetting("Display Threshold", "Comparisons that score below this will be printed to the textbox",
                                                "threshold_display", 100)

        self.darkmode = OptionWidget("Dark mode", "Come join the dark side")
        self.darkmode.box.stateChanged.connect(switch_theme)

        self.visualizer_frametime = OptionWidget("Show frametime graph in Visualizer", "")
        self.visualizer_frametime.box.stateChanged.connect(partial(update_default,"visualizer_frametime"))

        self.visualizer_info = OptionWidget("Show Visualizer info", "")
        self.visualizer_info.box.stateChanged.connect(partial(update_default,"visualizer_info"))

        self.visualizer_bg = OptionWidget("Black Visualizer bg", "Reopen Visualizer for it to apply")
        self.visualizer_bg.box.stateChanged.connect(partial(update_default,"visualizer_bg"))
        self.visualizer_bg.box.stateChanged.connect(self.reload_theme)

        self.cache = OptionWidget("Caching", "Downloaded replays will be cached locally")
        self.cache.box.stateChanged.connect(partial(update_default, "caching"))

        self.cache_location = FolderChooser("Cache Location", get_setting("cache_dir"), folder_mode=False, file_ending="SQLite db files (*.db)")
        self.cache_location.path_signal.connect(partial(update_default, "cache_dir"))
=======
        self.darkmode = OptionWidget("Dark mode", "Come join the dark side", "dark_theme")
        self.darkmode.box.stateChanged.connect(self.reload_theme)
        self.visualizer_info = OptionWidget("Show Visualizer info", "", "visualizer_info")
        self.visualizer_bg = OptionWidget("Black Visualizer bg", "Reopen Visualizer for it to apply", "visualizer_bg")
        self.visualizer_bg.box.stateChanged.connect(self.reload_theme)
        self.cache = OptionWidget("Caching", "Downloaded replays will be cached locally", "caching")
        self.cache_location = FolderChooser("Cache Location", get_setting("cache_location"), folder_mode=False, file_ending="SQLite db files (*.db)")
        self.cache_location.path_signal.connect(partial(set_setting, "cache_location"))
>>>>>>> 89977036
        self.cache.box.stateChanged.connect(self.cache_location.switch_enabled)

        self.open_settings = ButtonWidget("Edit Settings File", "Open", "")
        self.open_settings.button.clicked.connect(self._open_settings)

        self.sync_settings = ButtonWidget("Sync Settings", "Sync", "")
        self.sync_settings.button.clicked.connect(self._sync_settings)

        self.loglevel = LoglevelWidget("")
        self.loglevel.level_combobox.currentIndexChanged.connect(self.set_loglevel)
        self.set_loglevel()  # set the default loglevel in cg, not just in gui

        self.rainbow = OptionWidget("Rainbow mode", "This is an experimental function, it may cause unintended behavior!", "rainbow_accent")
        self.rainbow.box.stateChanged.connect(self.switch_rainbow)

        self.wizard = ButtonWidget("Run Wizard", "Run", "")
        self.wizard.button.clicked.connect(self.show_wizard)

        self.grid = QVBoxLayout()
        self.grid.addWidget(Separator("General"))
        self.grid.addWidget(self.apikey_widget)
        self.grid.addWidget(self.cache)
        self.grid.addWidget(self.cache_location)
        self.grid.addWidget(self.open_settings)
        self.grid.addWidget(self.sync_settings)
        self.grid.addWidget(Separator("Appearance"))
        self.grid.addWidget(self.darkmode)
        self.grid.addWidget(self.visualizer_info)
        self.grid.addWidget(self.visualizer_frametime)
        self.grid.addWidget(self.visualizer_bg)
        self.grid.addWidget(Separator("Debug"))
        self.grid.addWidget(self.loglevel)
        self.grid.addWidget(ResetSettings())
        self.grid.addWidget(Separator("Dev"))
        self.grid.addWidget(self.rainbow)
        self.grid.addWidget(self.wizard)
        self.grid.addWidget(BeatmapTest())

        self.setLayout(self.grid)

        self.cache_location.switch_enabled(get_setting("caching"))
        # we never actually set the theme to dark anywhere
        # (even if the setting is true), it should really be
        # in the main application but uh this works too
        self.reload_theme()

    def set_loglevel(self):
        for logger in logging.root.manager.loggerDict:
            logging.getLogger(logger).setLevel(self.loglevel.level_combobox.currentData())

    def next_color(self):
        (r, g, b) = colorsys.hsv_to_rgb(self._rainbow_counter, 1.0, 1.0)
        color = QColor(int(255 * r), int(255 * g), int(255 * b))
        switch_theme(get_setting("dark_theme"), color)
        self._rainbow_counter += self._rainbow_speed
        if self._rainbow_counter >= 1:
            self._rainbow_counter = 0

    def switch_rainbow(self, state):
        set_setting("rainbow_accent", 1 if state else 0)
        if get_setting("rainbow_accent"):
            self.timer.start(1000/15)
        else:
            self.timer.stop()
            switch_theme(get_setting("dark_theme"))

    def show_wizard(self):
        self.welcome.show()

    def reload_theme(self):
        switch_theme(get_setting("dark_theme"))

    def _open_settings(self):
        overwrite_config()  # generate file with latest changes
        QDesktopServices.openUrl(QUrl.fromLocalFile(get_setting("config_location")))

    def _sync_settings(self):
        overwrite_with_config_settings()


class ResultsTab(QWidget):
    def __init__(self):
        super().__init__()

        layout = QVBoxLayout()
        self.qscrollarea = QScrollArea(self)
        self.results = ResultsFrame()
        self.qscrollarea.setWidget(self.results)
        self.qscrollarea.setWidgetResizable(True)


        layout.addWidget(self.qscrollarea)
        self.setLayout(layout)


class ResultsFrame(QFrame):
    def __init__(self):
        super().__init__()
        self.layout = QVBoxLayout()
        # we want widgets to fill from top down,
        # being vertically centered looks weird
        self.layout.setAlignment(Qt.AlignTop)
        self.info_label = QLabel("After running Comparisons, this tab will fill up with results")
        self.layout.addWidget(self.info_label)
        self.setLayout(self.layout)


class QueueTab(QFrame):
    cancel_run_signal = pyqtSignal(int) # run_id

    def __init__(self):
        super().__init__()

        self.run_widgets = []
        layout = QVBoxLayout()
        self.qscrollarea = QScrollArea(self)
        self.queue = QueueFrame()
        self.qscrollarea.setWidget(self.queue)
        self.qscrollarea.setWidgetResizable(True)
        layout.addWidget(self.qscrollarea)
        self.setLayout(layout)

    def add_run(self, run):
        run_w = RunWidget(run)
        run_w.button.pressed.connect(partial(self.cancel_run, run.run_id))
        self.run_widgets.append(run_w)
        self.queue.layout.addWidget(run_w)

    def update_status(self, run_id, status):
        self.run_widgets[run_id].update_status(status)

    def cancel_run(self, run_id):
        self.cancel_run_signal.emit(run_id)
        self.run_widgets[run_id].cancel()

class QueueFrame(QFrame):

    def __init__(self):
        super().__init__()
        self.layout = QVBoxLayout()
        # we want widgets to fill from top down,
        # being vertically centered looks weird
        self.layout.setAlignment(Qt.AlignTop)
        self.setLayout(self.layout)

class ThresholdsTab(QWidget):
    def __init__(self):
        super().__init__()
        self.qscrollarea = QScrollArea(self)
        self.qscrollarea.setWidget(ScrollableThresholdsWidget())
        # self.qscrollarea.setAlignment(Qt.AlignCenter)  # center in scroll area - maybe undesirable
        self.qscrollarea.setWidgetResizable(True)

        self.layout = QVBoxLayout()
        self.layout.addWidget(self.qscrollarea)
        self.setLayout(self.layout)

class ScrollableThresholdsWidget(QFrame):
    def __init__(self):
        super().__init__()
        self.threshold_steal = SliderBoxSetting("Stealing", "Comparisons that score below this will be stored so you can view them",
                "threshold_cheat", 30)
        self.threshold_display = SliderBoxSetting("Stealing Display", "Comparisons that score below this will be printed to the console",
                "threshold_display", 100)
        self.grid = QVBoxLayout()
        self.grid.addWidget(self.threshold_steal)
        self.grid.addWidget(self.threshold_display)
        self.grid.setAlignment(Qt.AlignTop)
        self.setLayout(self.grid)

def switch_theme(dark, accent=QColor(71, 174, 247)):
    set_setting("dark_theme", dark)
    if dark:
        dark_p = QPalette()

        dark_p.setColor(QPalette.Window, QColor(53, 53, 53))
        dark_p.setColor(QPalette.WindowText, Qt.white)
        dark_p.setColor(QPalette.Base, QColor(25, 25, 25))
        dark_p.setColor(QPalette.AlternateBase, QColor(53, 53, 53))
        dark_p.setColor(QPalette.ToolTipBase, QColor(53, 53, 53))
        dark_p.setColor(QPalette.ToolTipText, Qt.white)
        dark_p.setColor(QPalette.Text, Qt.white)
        dark_p.setColor(QPalette.Button, QColor(53, 53, 53))
        dark_p.setColor(QPalette.ButtonText, Qt.white)
        dark_p.setColor(QPalette.BrightText, Qt.red)
        dark_p.setColor(QPalette.Highlight, accent)
        dark_p.setColor(QPalette.Inactive, QPalette.Highlight, Qt.lightGray)
        dark_p.setColor(QPalette.HighlightedText, Qt.black)
        dark_p.setColor(QPalette.Disabled, QPalette.Text, Qt.darkGray)
        dark_p.setColor(QPalette.Disabled, QPalette.ButtonText, Qt.darkGray)
        dark_p.setColor(QPalette.Disabled, QPalette.Highlight, Qt.darkGray)
        dark_p.setColor(QPalette.Disabled, QPalette.Base, QColor(53, 53, 53))
        dark_p.setColor(QPalette.Link, accent)
        dark_p.setColor(QPalette.LinkVisited, accent)

        app.setPalette(dark_p)
        app.setStyleSheet("QToolTip { color: #ffffff; "
                          "background-color: #2a2a2a; "
                          "border: 1px solid white; }"
                          "QLabel {font-weight: Normal; }")
    else:
        app.setPalette(app.style().standardPalette())
        updated_palette = QPalette()
        # fixes inactive items not being greyed out
        updated_palette.setColor(QPalette.Disabled, QPalette.ButtonText, Qt.darkGray)
        updated_palette.setColor(QPalette.Highlight, accent)
        updated_palette.setColor(QPalette.Disabled, QPalette.Highlight, Qt.darkGray)
        updated_palette.setColor(QPalette.Inactive, QPalette.Highlight, Qt.darkGray)
        updated_palette.setColor(QPalette.Link, accent)
        updated_palette.setColor(QPalette.LinkVisited, accent)
        app.setPalette(updated_palette)
        app.setStyleSheet("QToolTip { color: #000000; "
                          "background-color: #D5D5D5; "
                          "border: 1px solid white; }"
                          "QLabel {font-weight: Normal; }")


if __name__ == "__main__":
    # app is initialized at the top of the file
    WINDOW = WindowWrapper(app.clipboard())
    set_event_window(WINDOW)
    WINDOW.resize(600, 500)
    WINDOW.show()
    if not get_setting("ran"):
        welcome = wizard.WelcomeWindow()
        welcome.show()
        set_setting("ran", True)

    app.lastWindowClosed.connect(WINDOW.cancel_all_runs)
    app.aboutToQuit.connect(WINDOW.on_application_quit)
    app.exec_()<|MERGE_RESOLUTION|>--- conflicted
+++ resolved
@@ -39,10 +39,7 @@
 import wizard
 from version import __version__
 
-<<<<<<< HEAD
-=======
-
->>>>>>> 89977036
+
 log = logging.getLogger(__name__)
 
 # save old excepthook
@@ -474,15 +471,9 @@
         self.update_run_status_signal.emit(run.run_id, "Loading Replays")
         event = run.event
         try:
-<<<<<<< HEAD
-            set_options(cache=get_setting("caching"), detect=Detect.STEAL)
             cache_path = resource_path(Path(get_setting("cache_dir"),".circleguard.db"))
-            cg = Circleguard(get_setting("api_key"), cache_path, loader=TrackerLoader)
-=======
-            cache_path = resource_path(get_setting("cache_location"))
             should_cache = get_setting("caching")
             cg = Circleguard(get_setting("api_key"), cache_path, cache=should_cache, loader=TrackerLoader)
->>>>>>> 89977036
             def _ratelimited(length):
                 message = get_setting("message_ratelimited")
                 ts = datetime.now()
@@ -896,41 +887,15 @@
         self.welcome = wizard.WelcomeWindow()
 
         self.apikey_widget = LineEditSetting("Api Key", "", "password", "api_key")
-<<<<<<< HEAD
-
-        self.cheat_thresh = SliderBoxSetting("Cheat Threshold", "Comparisons that score below this will be stored so you can view them",
-                                                "threshold_cheat", 30)
-        self.display_thresh = SliderBoxSetting("Display Threshold", "Comparisons that score below this will be printed to the textbox",
-                                                "threshold_display", 100)
-
-        self.darkmode = OptionWidget("Dark mode", "Come join the dark side")
-        self.darkmode.box.stateChanged.connect(switch_theme)
-
-        self.visualizer_frametime = OptionWidget("Show frametime graph in Visualizer", "")
-        self.visualizer_frametime.box.stateChanged.connect(partial(update_default,"visualizer_frametime"))
-
-        self.visualizer_info = OptionWidget("Show Visualizer info", "")
-        self.visualizer_info.box.stateChanged.connect(partial(update_default,"visualizer_info"))
-
-        self.visualizer_bg = OptionWidget("Black Visualizer bg", "Reopen Visualizer for it to apply")
-        self.visualizer_bg.box.stateChanged.connect(partial(update_default,"visualizer_bg"))
-        self.visualizer_bg.box.stateChanged.connect(self.reload_theme)
-
-        self.cache = OptionWidget("Caching", "Downloaded replays will be cached locally")
-        self.cache.box.stateChanged.connect(partial(update_default, "caching"))
-
-        self.cache_location = FolderChooser("Cache Location", get_setting("cache_dir"), folder_mode=False, file_ending="SQLite db files (*.db)")
-        self.cache_location.path_signal.connect(partial(update_default, "cache_dir"))
-=======
         self.darkmode = OptionWidget("Dark mode", "Come join the dark side", "dark_theme")
         self.darkmode.box.stateChanged.connect(self.reload_theme)
         self.visualizer_info = OptionWidget("Show Visualizer info", "", "visualizer_info")
+        self.visualizer_frametime = OptionWidget("Show frametime graph in visualizer", "", "visualizer_frametime")
         self.visualizer_bg = OptionWidget("Black Visualizer bg", "Reopen Visualizer for it to apply", "visualizer_bg")
         self.visualizer_bg.box.stateChanged.connect(self.reload_theme)
         self.cache = OptionWidget("Caching", "Downloaded replays will be cached locally", "caching")
-        self.cache_location = FolderChooser("Cache Location", get_setting("cache_location"), folder_mode=False, file_ending="SQLite db files (*.db)")
-        self.cache_location.path_signal.connect(partial(set_setting, "cache_location"))
->>>>>>> 89977036
+        self.cache_location = FolderChooser("Cache Location", get_setting("cache_dir"), folder_mode=True)
+        self.cache_location.path_signal.connect(partial(set_setting, "cache_dir"))
         self.cache.box.stateChanged.connect(self.cache_location.switch_enabled)
 
         self.open_settings = ButtonWidget("Edit Settings File", "Open", "")
