import os
import sys
from pathlib import Path
from multiprocessing.pool import ThreadPool
from queue import Queue, Empty
from functools import partial
import logging
import colorsys
import traceback
import threading
from datetime import datetime
import math
import time
# pylint: disable=no-name-in-module
from PyQt5.QtCore import Qt, QTimer, qInstallMessageHandler, QObject, pyqtSignal, QUrl
from PyQt5.QtWidgets import (QWidget, QTabWidget, QTextEdit, QPushButton, QLabel, QScrollArea, QFrame, QProgressBar,
                             QVBoxLayout, QShortcut, QGridLayout, QApplication, QMainWindow, QSizePolicy)
from PyQt5.QtGui import QPalette, QColor, QIcon, QKeySequence, QTextCursor, QPainter, QDesktopServices
# pylint: enable=no-name-in-module

# app needs to be initialized before settings is imported so QStandardPaths resolves
# corerctly with the applicationName
app = QApplication([])
app.setStyle("Fusion")
app.setApplicationName("Circleguard")

from circleguard import Circleguard, set_options, Loader, Detect, NoInfoAvailableException, Detect
from circleguard import __version__ as cg_version
from circleguard.replay import ReplayPath, Check
from visualizer import VisualizerWindow
from utils import resource_path, run_update_check, MapRun, ScreenRun, LocalRun, VerifyRun
from widgets import (Threshold, set_event_window, InputWidget, ResetSettings, WidgetCombiner,
                     FolderChooser, IdWidgetCombined, Separator, OptionWidget, ButtonWidget,
                     CompareTopPlays, CompareTopUsers, LoglevelWidget, SliderBoxSetting,
                     TopPlays, BeatmapTest, ComparisonResult, LineEditSetting, EntryWidget,
                     RunWidget)

from settings import get_setting, set_setting, overwrite_config, overwrite_with_config_settings
import wizard
from version import __version__

if not os.path.exists(get_setting("cache_location")):
    os.mkdir(Path(get_setting("cache_location")).parent)

log = logging.getLogger(__name__)

# save old excepthook
sys._excepthook = sys.excepthook

def write_log(message):
    log_dir = resource_path(get_setting("log_dir"))
    if not os.path.exists(log_dir):  # create dir if nonexistent
        os.makedirs(log_dir)
    directory = os.path.join(log_dir, "circleguard.log")
    with open(directory, 'a+') as f:  # append so it creates a file if it doesn't exist
        f.seek(0)
        data = f.read().splitlines(True)
    data.append(message+"\n")
    with open(directory, 'w+') as f:
        f.writelines(data[-1000:])  # keep file at 1000 lines

# this allows us to log any and all exceptions thrown to a log file -
# pyqt likes to eat exceptions and quit silently
def my_excepthook(exctype, value, tb):
    # call original excepthook before ours
    write_log("sys.excepthook error\n"
              "Type: " + str(value) + "\n"
              "Value: " + str(value) + "\n"
              "Traceback: " + "".join(traceback.format_tb(tb)) + '\n')
    sys._excepthook(exctype, value, tb)

sys.excepthook = my_excepthook

# sys.excepthook doesn't persist across threads
# (http://bugs.python.org/issue1230540). This is a hacky workaround that overrides
# the threading init method to use our excepthook.
# https://stackoverflow.com/a/31622038
threading_init = threading.Thread.__init__
def init(self, *args, **kwargs):
    threading_init(self, *args, **kwargs)
    run_original = self.run

    def run_with_except_hook(*args2, **kwargs2):
        try:
            run_original(*args2, **kwargs2)
        except Exception:
            sys.excepthook(*sys.exc_info())
    self.run = run_with_except_hook
threading.Thread.__init__ = init


# logging methodology heavily adapted from https://stackoverflow.com/questions/28655198/best-way-to-display-logs-in-pyqt
class Handler(QObject, logging.Handler):
    new_message = pyqtSignal(object)

    def __init__(self):
        super().__init__()

    def emit(self, record):
        message = self.format(record)
        self.new_message.emit(message)


class WindowWrapper(QMainWindow):
    def __init__(self, clipboard):
        super().__init__()

        self.clipboard = clipboard
        self.progressbar = QProgressBar()
        self.progressbar.setFixedWidth(250)
        self.current_state_label = QLabel("Idle")
        self.current_state_label.setTextFormat(Qt.RichText)
        self.current_state_label.setTextInteractionFlags(Qt.TextBrowserInteraction)
        self.current_state_label.setOpenExternalLinks(True)
        # statusBar() is a qt function that will create a status bar tied to the window
        # if it doesnt exist, and access the existing one if it does.
        self.statusBar().addWidget(WidgetCombiner(self.progressbar, self.current_state_label))
        self.statusBar().setSizeGripEnabled(False)
        self.statusBar().setContentsMargins(8, 2, 10, 2)

        self.main_window = MainWindow()
        self.main_window.main_tab.reset_progressbar_signal.connect(self.reset_progressbar)
        self.main_window.main_tab.increment_progressbar_signal.connect(self.increment_progressbar)
        self.main_window.main_tab.update_label_signal.connect(self.update_label)
        self.main_window.main_tab.add_comparison_result_signal.connect(self.add_comparison_result)
        self.main_window.main_tab.write_to_terminal_signal.connect(self.main_window.main_tab.write)
        self.main_window.main_tab.add_run_to_queue_signal.connect(self.add_run_to_queue)
        self.main_window.main_tab.update_run_status_signal.connect(self.update_run_status)
        self.main_window.queue_tab.cancel_run_signal.connect(self.cancel_run)

        self.setCentralWidget(self.main_window)
        QShortcut(QKeySequence(Qt.CTRL+Qt.Key_Right), self, self.tab_right)
        QShortcut(QKeySequence(Qt.CTRL+Qt.Key_Left), self, self.tab_left)
        QShortcut(QKeySequence(Qt.CTRL+Qt.Key_Q), self, partial(self.cancel_all_runs, self))

        self.setWindowTitle(f"Circleguard v{__version__}")
        self.setWindowIcon(QIcon(str(resource_path("resources/logo.ico"))))
        self.start_timer()
        self.debug_window = None

        handler = Handler()
        logging.getLogger("circleguard").addHandler(handler)
        logging.getLogger("ossapi").addHandler(handler)
        logging.getLogger(__name__).addHandler(handler)
        formatter = logging.Formatter("[%(levelname)s] %(asctime)s.%(msecs)04d %(message)s (%(name)s, %(filename)s:%(lineno)d)", datefmt="%Y/%m/%d %H:%M:%S")
        handler.setFormatter(formatter)
        handler.new_message.connect(self.log)

        self.thread = threading.Thread(target=self._change_label_update)
        self.thread.start()

    # I know, I know...we have a stupid amount of layers.
    # WindowWrapper -> MainWindow -> MainTab -> Tabs
    def tab_right(self):
        tabs = self.main_window.main_tab.tabs
        tabs.setCurrentIndex(tabs.currentIndex() + 1)

    def tab_left(self):
        tabs = self.main_window.main_tab.tabs
        tabs.setCurrentIndex(tabs.currentIndex() - 1)

    def mousePressEvent(self, event):
        focused = self.focusWidget()
        if focused is not None and not isinstance(focused, QTextEdit):
            focused.clearFocus()
        super(WindowWrapper, self).mousePressEvent(event)

    def start_timer(self):
        timer = QTimer(self)
        timer.timeout.connect(self.run_timer)
        timer.start(250)

    def run_timer(self):
        """
        check for stderr messages (because logging prints to stderr not stdout, and
        it's nice to have stdout reserved) and then print cg results
        """
        self.main_window.main_tab.print_results()
        self.main_window.main_tab.check_circleguard_queue()

    def log(self, message):
        """
        Message is the string message sent to the io stream
        """

        if get_setting("log_save"):
            write_log(message)

        # TERMINAL / BOTH
        if get_setting("log_output") in [1, 3]:
            self.main_window.main_tab.write(message)

        # NEW WINDOW / BOTH
        if get_setting("log_output") in [2, 3]:
            if self.debug_window and self.debug_window.isVisible():
                self.debug_window.write(message)
            else:
                self.debug_window = DebugWindow()
                self.debug_window.show()
                self.debug_window.write(message)

    def update_label(self, text):
        self.current_state_label.setText(text)

    def _change_label_update(self):
        self.update_label(run_update_check())

    def increment_progressbar(self, increment):
        self.progressbar.setValue(self.progressbar.value() + increment)

    def reset_progressbar(self, max_value):
        if not max_value == -1:
            self.progressbar.setValue(0)
            self.progressbar.setRange(0, max_value)
        else:
            self.progressbar.setRange(0, 100)
            self.progressbar.reset()

    def add_comparison_result(self, result):
        # this right here could very well lead to some memory issues. I tried to avoid
        # leaving a reference to the replays in this method, but it's quite possible
        # things are still not very clean. Ideally only ComparisonResult would have a
        # reference to the two replays, and result should have no references left.
        r1 = result.replay1
        r2 = result.replay2
        timestamp = datetime.now()
        text = get_setting("string_result_text").format(ts=timestamp, similarity=result.similarity,
                                                        r=result, r1=r1, r2=r2)
        result_widget = ComparisonResult(text, result, r1, r2)
        # set button signal connections (visualize and copy template to clipboard)
        result_widget.button.clicked.connect(partial(self.main_window.main_tab.visualize, [result_widget.replay1, result_widget.replay2]))
        result_widget.button_clipboard.clicked.connect(partial(self.copy_to_clipboard,
                get_setting("template_replay_steal").format(r=result_widget.result, r1=result_widget.replay1, r2=result_widget.replay2)))
        # remove info text if shown
        if not self.main_window.results_tab.results.info_label.isHidden():
            self.main_window.results_tab.results.info_label.hide()
        self.main_window.results_tab.results.layout.addWidget(result_widget)

    def copy_to_clipboard(self, text):
        self.clipboard.setText(text)

    def add_run_to_queue(self, run):
        self.main_window.queue_tab.add_run(run)

    def update_run_status(self, run_id, status):
        self.main_window.queue_tab.update_status(run_id, status)

    def cancel_run(self, run_id):
        self.main_window.main_tab.runs[run_id].event.set()

    def cancel_all_runs(self):
        """called when lastWindowClosed signal emits. Cancel all our runs so
        we don't hang the application on loading/comparing while trying to quit"""
        for run in self.main_window.main_tab.runs:
            run.event.set()

    def on_application_quit(self):
        """Called when the app.aboutToQuit signal is emitted"""
        if self.debug_window != None:
            self.debug_window.close()
        if self.main_window.main_tab.visualizer_window != None:
            self.main_window.main_tab.visualizer_window.close()
        overwrite_config()

class DebugWindow(QMainWindow):
    def __init__(self):
        super().__init__()
        self.setWindowTitle("Debug Output")
        self.setWindowIcon(QIcon(str(resource_path("resources/logo.ico"))))
        terminal = QTextEdit()
        terminal.setReadOnly(True)
        terminal.ensureCursorVisible()
        self.terminal = terminal
        self.setCentralWidget(self.terminal)
        self.resize(800, 350)

    def write(self, message):
        self.terminal.append(message)
        self.scroll_to_bottom()

    def scroll_to_bottom(self):
        cursor = QTextCursor(self.terminal.document())
        cursor.movePosition(QTextCursor.End)
        self.terminal.setTextCursor(cursor)


class MainWindow(QWidget):
    def __init__(self):
        super().__init__()

        self.tab_widget = QTabWidget()
        self.main_tab = MainTab()
        self.results_tab = ResultsTab()
        self.queue_tab = QueueTab()
        self.thresholds_tab = ThresholdsTab()
        self.settings_tab = SettingsTab()
        self.tab_widget.addTab(self.main_tab, "Main")
        self.tab_widget.addTab(self.results_tab, "Results")
        self.tab_widget.addTab(self.queue_tab, "Queue")
        self.tab_widget.addTab(self.thresholds_tab, "Thresholds")
        self.tab_widget.addTab(self.settings_tab, "Settings")
        # so when we switch from settings tab to main tab, whatever tab we're on gets changed if we delete our api key
        self.tab_widget.currentChanged.connect(self.main_tab.switch_run_button)

        self.main_layout = QVBoxLayout()
        self.main_layout.addWidget(self.tab_widget)
        self.main_layout.setContentsMargins(10, 10, 10, 0)
        self.setLayout(self.main_layout)


class MainTab(QWidget):
    reset_progressbar_signal = pyqtSignal(int)  # max progress
    increment_progressbar_signal = pyqtSignal(int)  # increment value
    update_label_signal = pyqtSignal(str)
    write_to_terminal_signal = pyqtSignal(str)
    add_comparison_result_signal = pyqtSignal(object)  # Result
    add_run_to_queue_signal = pyqtSignal(object) # Run object (or a subclass)
    update_run_status_signal = pyqtSignal(int, str) # run_id, status_str

    TAB_REGISTER = [
        {"name": "MAP"},
        {"name": "SCREEN"},
        {"name": "LOCAL"},
        {"name": "VERIFY"},
        {"name": "VISUALIZE"}
    ]

    def __init__(self):
        super().__init__()

        self.q = Queue()
        self.cg_q = Queue()
        self.helper_thread_running = False
        self.runs = [] # Run objects for canceling runs
        self.run_id = 0
        self.visualizer_window = None
        tabs = QTabWidget()
        self.map_tab = MapTab()
        self.screen_tab = ScreenTab()
        self.local_tab = LocalTab()
        self.verify_tab = VerifyTab()
        self.visualize_tab = VisualizeTab()
        tabs.addTab(self.map_tab, "Check Map")
        tabs.addTab(self.screen_tab, "Screen User")
        tabs.addTab(self.local_tab, "Check Local")
        tabs.addTab(self.verify_tab, "Verify")
        tabs.addTab(self.visualize_tab, "Visualize")
        self.tabs = tabs
        self.tabs.currentChanged.connect(self.switch_run_button)

        terminal = QTextEdit()
        terminal.setFocusPolicy(Qt.ClickFocus)
        terminal.setReadOnly(True)
        terminal.ensureCursorVisible()
        self.terminal = terminal

        self.run_button = QPushButton()
        self.run_button.setText("Run")
        self.run_button.clicked.connect(self.add_circleguard_run)

        layout = QVBoxLayout()
        layout.addWidget(tabs)
        layout.addWidget(self.terminal)
        layout.addWidget(self.run_button)
        self.setLayout(layout)
        self.switch_run_button()  # disable run button if there is no api key

    def write(self, message):
        self.terminal.append(str(message).strip())
        self.scroll_to_bottom()

    def scroll_to_bottom(self):
        cursor = QTextCursor(self.terminal.document())
        cursor.movePosition(QTextCursor.End)
        self.terminal.setTextCursor(cursor)

    def add_circleguard_run(self):
        current_tab = self.tabs.currentIndex()
        run_type = MainTab.TAB_REGISTER[current_tab]["name"]

        # special case; visualize runs shouldn't get added to queue
        if run_type == "VISUALIZE":
            self.visualize([replay.data for replay in self.visualize_tab.replays])
            return

        m = self.map_tab
        s = self.screen_tab
        l = self.local_tab
        v = self.verify_tab

        # retrieve every possible variable to avoid nasty indentation (and we might
        # use it for something later). Shouldn't cause any performance issues.

        m_map_id = m.id_combined.map_id.field.text()
        m_map_id = int(m_map_id) if m_map_id != "" else None
        m_user_id = m.id_combined.user_id.field.text()
        m_user_id = int(m_user_id) if m_user_id != "" else None
        m_num = m.compare_top.slider.value()
        m_thresh = m.threshold.slider.value()

        s_user_id = s.user_id.field.text()
        s_user_id = int(s_user_id) if s_user_id != "" else None
        s_num_top = s.compare_top_map.slider.value()
        s_num_users = s.compare_top_users.slider.value()
        s_thresh = s.threshold.slider.value()

        l_path = resource_path(Path(l.folder_chooser.path))
        l_map_id = l.id_combined.map_id.field.text()
        l_map_id = int(l_map_id) if l_map_id != "" else None
        l_user_id = l.id_combined.user_id.field.text()
        l_user_id = int(l_user_id) if l_user_id != "" else None
        l_num = l.compare_top.slider.value()
        l_thresh = l.threshold.slider.value()

        v_map_id = v.map_id.field.text()
        v_map_id = int(v_map_id) if v_map_id != "" else None
        v_user_id_1 = v.user_id_1.field.text()
        v_user_id_1 = int(v_user_id_1) if v_user_id_1 != "" else None
        v_user_id_2 = v.user_id_2.field.text()
        v_user_id_2 = int(v_user_id_2) if v_user_id_2 != "" else None
        v_thresh = v.threshold.slider.value()

        event = threading.Event()

        if run_type == "MAP":
            run = MapRun(self.run_id, event, m_map_id, m_user_id, m_num, m_thresh)
        elif run_type == "SCREEN":
            run = ScreenRun(self.run_id, event, s_user_id, s_num_top, s_num_users, s_thresh)
        elif run_type == "LOCAL":
            run = LocalRun(self.run_id, event, l_path, l_map_id, l_user_id, l_num, l_thresh)
        elif run_type == "VERIFY":
            run = VerifyRun(self.run_id, event, v_map_id, v_user_id_1, v_user_id_2, v_thresh)

        self.runs.append(run)
        self.add_run_to_queue_signal.emit(run)
        self.cg_q.put(run)
        self.run_id += 1

        # called every 1/4 seconds by timer, but force a recheck to not wait for that delay
        self.check_circleguard_queue()

    def switch_run_button(self):
        # this line causes a "QObject::startTimer: Timers cannot be started from another thread" print
        # statement even though no timer interaction is going on; not sure why it happens but it doesn't
        # impact functionality. Still might be worth looking into
        self.run_button.setEnabled(False if get_setting("api_key") == "" else True)


    def check_circleguard_queue(self):
        def _check_circleguard_queue(self):
            try:
                while True:
                    run = self.cg_q.get_nowait()
                    # occurs if run is canceled before being started, it will still stop
                    # before actually loading anything but we don't want the labels to flicker
                    if run.event.wait(0):
                        continue
                    thread = threading.Thread(target=self.run_circleguard, args=[run])
                    self.helper_thread_running = True
                    thread.start()
                    # run sequentially to not confuse user with terminal output
                    thread.join()
            except Empty:
                self.helper_thread_running = False
                return

        # don't launch another thread running cg if one is already running,
        # or else multiple runs will occur at once (defeats the whole purpose
        # of sequential runs)
        if not self.helper_thread_running:
            # have to do a double thread use if we start the threads in
            # the main thread and .join, it will block the gui thread (very bad).
            thread = threading.Thread(target=_check_circleguard_queue, args=[self])
            thread.start()



    def run_circleguard(self, run):
        self.update_label_signal.emit("Loading Replays")
        self.update_run_status_signal.emit(run.run_id, "Loading Replays")
        event = run.event
        try:
            set_options(cache=get_setting("caching"), detect=Detect.STEAL)
            cache_path = resource_path(get_setting("cache_location"))
            cg = Circleguard(get_setting("api_key"), cache_path, loader=TrackerLoader)
            def _ratelimited(length):
                message = get_setting("message_ratelimited")
                ts = datetime.now()
                self.write_to_terminal_signal.emit(message.format(s=length, ts=ts))
                self.update_label_signal.emit("Ratelimited")
                self.update_run_status_signal.emit(run.run_id, "Ratelimited")
            def _check_event(event):
                """
                Checks the given event to see if it is set. If it is, the run has been canceled
                through the queue tab or by the application being quit, and this thread exits
                through sys.exit(0). If the event is not set, returns silently.
                """
                if event.wait(0):
                    self.update_label_signal.emit("Canceled")
                    self.reset_progressbar_signal.emit(-1)
                    # may seem dirty, but actually relatively clean since it only affects this thread.
                    # Any cleanup we may want to do later can occur here as well
                    sys.exit(0)

            cg.loader.ratelimit_signal.connect(_ratelimited)
            cg.loader.check_stopped_signal.connect(partial(_check_event, event))


            if type(run) is MapRun:
                check = cg.create_map_check(run.map_id, u=run.user_id, num=run.num, steal_thresh=run.thresh)
            elif type(run) is ScreenRun:
                check = cg.create_user_check(run.user_id, run.num_top, run.num_users, steal_thresh=run.thresh)
            elif type(run) is LocalRun:
                check = cg.create_local_check(run.path, map_id=run.map_id, u=run.user_id, num=run.num, steal_thresh=run.thresh)
            elif type(run) is VerifyRun:
                check = cg.create_verify_check(run.map_id, run.user_id_1, run.user_id_2, steal_thresh=run.thresh)

            if type(run) is ScreenRun:
                num_to_load = 0
                # user_check convenience method comes with some caveats; a list
                # of list of check objects is returned instead of a single Check
                # because it checks for remodding and replay stealing for
                # each top play of the user
                for check_list in check:
                    for check_ in check_list:
                        replays = check_.all_replays()
                        num_to_load += len(replays)
                self.reset_progressbar_signal.emit(num_to_load)

                for check_list in check:
                    for check_ in check_list:
                        replays = check_.all_replays()
                        num_to_load_map = len(replays)
                        timestamp = datetime.now()
                        self.write_to_terminal_signal.emit(get_setting("message_loading_replays").format(ts=timestamp, num_replays=num_to_load_map,
                                                                        map_id=replays[0].map_id))
                        for replay in replays:
                            _check_event(event)
                            cg.load(replay)
                            self.increment_progressbar_signal.emit(1)
                        check_.loaded = True

                        self.write_to_terminal_signal.emit(get_setting("message_starting_comparing").format(ts=timestamp, num_replays=num_to_load_map))
                        self.update_label_signal.emit("Comparing Replays")
                        self.update_run_status_signal.emit(run.run_id, "Comparing Replays")
                        for result in cg.run(check_):
                            _check_event(event)
                            self.q.put(result)

            else:
                replays = check.all_loadables()
                num_to_load = check.num_replays()
                self.reset_progressbar_signal.emit(num_to_load)
                timestamp = datetime.now()
                if type(replays[0]) is ReplayPath:
                    # Not perfect because local checks aren't guaranteed to have the same
                    # map id for every replay, but it's the best we can do right now.
                    # time spent loading one replay is worth getting the map id.
                    cg.load(replays[0])
                    map_id = replays[0].map_id
                else:
                    map_id = replays[0].map_id

                self.write_to_terminal_signal.emit(get_setting("message_loading_replays").format(ts=timestamp, num_replays=num_to_load,
                                                                map_id=map_id))
                if type(run) is MapRun:
                    # only a single Map object in check.all_loadables() for a map check
                    map_ = replays[0]
                    map_.load_info(cg.loader)
                    replays = map_.all_replays()
                for loadable in replays:
                    _check_event(event)
                    cg.load(loadable)
                    self.increment_progressbar_signal.emit(1)
                check.loaded = True
                self.reset_progressbar_signal.emit(0)  # changes progressbar into a "progressing" state
                timestamp = datetime.now()
                self.write_to_terminal_signal.emit(get_setting("message_starting_comparing").format(ts=timestamp, num_replays=num_to_load))
                self.update_label_signal.emit("Comparing Replays")
                self.update_run_status_signal.emit(run.run_id, "Comparing Replays")
                for result in cg.run(check):
                    _check_event(event)
                    self.q.put(result)

            self.reset_progressbar_signal.emit(-1)  # resets progressbar so it's empty again
            timestamp = datetime.now()
            self.write_to_terminal_signal.emit(get_setting("message_finished_comparing").format(ts=timestamp, num_replays=num_to_load))

        except NoInfoAvailableException:
            self.write_to_terminal_signal.emit("No information found for those arguments. Please recheck your map/user id")
            self.reset_progressbar_signal.emit(-1)

        except Exception:
            log.exception("Error while running circlecore. Please "
                          "report this to the developers through discord or github.\n")

        self.update_label_signal.emit("Idle")
        self.update_run_status_signal.emit(run.run_id, "Finished")

    def print_results(self):
        try:
            while True:
                result = self.q.get_nowait()
                # self.visualize(result.replay1, result.replay2)
                if result.ischeat:
                    timestamp = datetime.now()
                    r1 = result.replay1
                    r2 = result.replay2
                    msg = get_setting("message_cheater_found").format(ts=timestamp, similarity=result.similarity,
                                                                      r=result, r1=r1, r2=r2)
                    self.write(msg)
                    QApplication.beep()
                    QApplication.alert(self)
                    # add to Results Tab so it can be played back on demand
                    self.add_comparison_result_signal.emit(result)

                elif result.similarity < get_setting("threshold_display"):
                    timestamp = datetime.now()
                    r1 = result.replay1
                    r2 = result.replay2
                    msg = get_setting("message_no_cheater_found").format(ts=timestamp, similarity=result.similarity,
                                                                      r=result, r1=r1, r2=r2)
                    self.write(msg)
        except Empty:
            pass

    def visualize(self, replays):
        self.visualizer_window = VisualizerWindow(replays=replays)
        self.visualizer_window.show()


class TrackerLoader(Loader, QObject):
    """
    A circleguard.Loader subclass that emits a signal when the loader is ratelimited.
    It inherits from QObject to allow us to use qt signals.
    """
    ratelimit_signal = pyqtSignal(int) # length of the ratelimit in seconds
    check_stopped_signal = pyqtSignal()
    # how often to emit check_stopped_signal when ratelimited, in seconds
    INTERVAL = 0.250

    def __init__(self, key, cacher=None):
        Loader.__init__(self, key, cacher)
        QObject.__init__(self)

    def _ratelimit(self, length):
        self.ratelimit_signal.emit(length)
        # how many times to wait for 1/4 second (rng standing for range)
        # we do this loop in order to tell run_circleguard to check if the run
        # was canceled, or the application quit, instead of hanging on a long
        # time.sleep
        rng = math.ceil(length / self.INTERVAL)
        for _ in range(rng):
            time.sleep(self.INTERVAL)
            self.check_stopped_signal.emit()


class MapTab(QWidget):
    def __init__(self):
        super().__init__()

        self.info = QLabel(self)
        self.info.setText("Compares the top plays on a Map's leaderboard.\nIf a user is given, "
                          "it will compare that user's play on the map against the other top plays of the map.")

        self.id_combined = IdWidgetCombined()
        self.compare_top = CompareTopUsers(2)

        self.threshold = Threshold()  # ThresholdCombined()
        layout = QGridLayout()
        layout.addWidget(self.info, 0, 0, 1, 1)
        layout.addWidget(self.id_combined, 1, 0, 2, 1)
        layout.addWidget(self.compare_top, 4, 0, 1, 1)
        layout.addWidget(self.threshold, 5, 0, 1, 1)

        self.setLayout(layout)


class ScreenTab(QWidget):
    def __init__(self):
        super().__init__()
        self.info = QLabel(self)
        self.info.setText("Compares each of a user's top plays against that map's leaderboard.")

        self.user_id = InputWidget("User Id", "User id, as seen in the profile url", type_="id")
        self.compare_top_users = CompareTopUsers(1)
        self.compare_top_map = CompareTopPlays()
        self.threshold = Threshold()  # ThresholdCombined()

        layout = QGridLayout()
        layout.addWidget(self.info, 0, 0, 1, 1)
        layout.addWidget(self.user_id, 1, 0, 1, 1)
        # leave space for inserting the user user top plays widget
        layout.addWidget(self.compare_top_map, 3, 0, 1, 1)
        layout.addWidget(self.compare_top_users, 4, 0, 1, 1)
        layout.addWidget(self.threshold, 5, 0, 1, 1)
        self.layout = layout
        self.setLayout(self.layout)


class LocalTab(QWidget):
    def __init__(self):
        super().__init__()
        self.info = QLabel(self)
        self.info.setText("Compares osr files in a given folder.\n"
                          "If a Map is given, it will compare the osrs against the leaderboard of that map.\n"
                          "If both a user and a map are given, it will compare the osrs against the user's "
                          "score on that map.")
        self.folder_chooser = FolderChooser("Replay folder")
        self.id_combined = IdWidgetCombined()
        self.compare_top = CompareTopUsers(1)
        self.threshold = Threshold()
        self.id_combined.map_id.field.textChanged.connect(self.switch_compare)
        self.switch_compare()

        self.grid = QGridLayout()
        self.grid.addWidget(self.info, 0, 0, 1, 1)
        self.grid.addWidget(self.folder_chooser, 1, 0, 1, 1)
        self.grid.addWidget(self.id_combined, 2, 0, 2, 1)
        self.grid.addWidget(self.compare_top, 4, 0, 1, 1)
        self.grid.addWidget(self.threshold, 5, 0, 1, 1)

        self.setLayout(self.grid)

    def switch_compare(self):
        self.compare_top.update_user(self.id_combined.map_id.field.text() != "")


class VerifyTab(QWidget):
    def __init__(self):
        super().__init__()
        self.info = QLabel(self)
        self.info.setText("Checks if the given user's replays on a map are steals of each other.")

        self.map_id = InputWidget("Map Id", "Beatmap id, not the mapset id!", type_="id")
        self.user_id_1 = InputWidget("User Id #1", "User id, as seen in the profile url", type_="id")
        self.user_id_2 = InputWidget("User Id #2", "User id, as seen in the profile url", type_="id")

        self.threshold = Threshold()  # ThresholdCombined()

        layout = QGridLayout()
        layout.addWidget(self.info, 0, 0, 1, 1)
        layout.addWidget(self.map_id, 1, 0, 1, 1)
        layout.addWidget(self.user_id_1, 2, 0, 1, 1)
        layout.addWidget(self.user_id_2, 3, 0, 1, 1)
        layout.addWidget(self.threshold, 4, 0, 1, 1)

        self.setLayout(layout)


class VisualizeTab(QWidget):
    def __init__(self):
        super().__init__()
        self.result_frame = ResultsTab()
        self.result_frame.results.info_label.hide()
        self.map_id = None
        self.q = Queue()
        self.replays = []
        self.cg = Circleguard(get_setting("api_key"), resource_path(get_setting("cache_location")))
        self.info = QLabel(self)
        self.info.setText("Visualizes Replays. Has theoretically support for an arbitrary amount of replays.")
        self.file_chooser = FolderChooser("Add Replays", folder_mode=False, multiple_files=True,
                                            file_ending="osu! Replayfile (*osr)", display_path=False)
        self.file_chooser.path_signal.connect(self.add_files)
        self.folder_chooser = FolderChooser("Add Folder", display_path=False)
        self.folder_chooser.path_signal.connect(self.add_folder)
        layout = QGridLayout()
        layout.addWidget(self.info)
        layout.addWidget(self.file_chooser)
        layout.addWidget(self.folder_chooser)
        layout.addWidget(self.result_frame)

        self.setLayout(layout)

    def start_timer(self):
        timer = QTimer(self)
        timer.timeout.connect(self.run_timer)
        timer.start(250)

    def run_timer(self):
        self.add_widget()

    def add_files(self, paths):
        thread = threading.Thread(target=self._parse_replays, args=[paths])
        thread.start()
        self.start_timer()

    def add_folder(self, path):
        thread = threading.Thread(target=self._parse_folder, args=[path])
        thread.start()
        self.start_timer()

    def _parse_replays(self, paths):
        for path in paths:
            # guaranteed to end in .osr by our filter
            self._parse_replay(path)

    def _parse_folder(self, path):
        for f in os.listdir(path):  # os.walk seems unnecessary
            if f.endswith(".osr"):
                self._parse_replay(os.path.join(path, f))

    def _parse_replay(self, path):
        replay = ReplayPath(path)
        self.cg.load(replay)
        if self.map_id == None or len(self.replays) == 0:  # store map_id if nothing stored
            log.info(f"Changing map_id from {self.map_id} to {replay.map_id}")
            self.map_id = replay.map_id
        elif replay.map_id != self.map_id:  # ignore replay with diffrent map_ids
            log.error(f"replay {replay} doesn't match with current map_id ({replay.map_id} != {self.map_id})")
            return
        if not any(replay.replay_id == r.data.replay_id for r in self.replays):  # check if already stored
            log.info(f"adding new replay {replay} with replay id {replay.replay_id} on map {replay.map_id}")
            self.q.put(replay)
        else:
            log.info(f"skipping replay {replay} with replay id {replay.replay_id} on map {replay.map_id} since it's already saved")

    def add_widget(self):
        try:
            while True:
                replay = self.q.get(block=False)
                widget = EntryWidget(f"{replay.username}'s play with the id {replay.replay_id}", "Delete", replay)
                widget.pressed_signal.connect(self.remove_replay)
                self.replays.append(widget)
                self.result_frame.results.layout.addWidget(widget)
        except Empty:
            pass


    def remove_replay(self, data):
        replay_ids = [replay.data.replay_id for replay in self.replays]
        index = replay_ids.index(data.replay_id)
        self.result_frame.results.layout.removeWidget(self.replays[index])
        self.replays[index].deleteLater()
        self.replays[index] = None
        self.replays.pop(index)


class SettingsTab(QWidget):
    def __init__(self):
        super().__init__()
        self.qscrollarea = QScrollArea(self)
        self.qscrollarea.setWidget(ScrollableSettingsWidget())
        self.qscrollarea.setAlignment(Qt.AlignCenter)  # center in scroll area - maybe undesirable
        self.qscrollarea.setWidgetResizable(True)

        self.info = QLabel(self)
        self.info.setText(f"Frontend v{__version__}<br/>"
                          f"Backend v{cg_version}<br/>"
                          f"Found a bug or want to request a feature? "
                          f"Open an issue <a href=\"https://github.com/circleguard/circleguard/issues\">here</a>!")
        self.info.setTextFormat(Qt.RichText)
        self.info.setTextInteractionFlags(Qt.TextBrowserInteraction)
        self.info.setOpenExternalLinks(True)
        self.info.setAlignment(Qt.AlignCenter)

        layout = QVBoxLayout()
        layout.addWidget(self.info)
        layout.addWidget(self.qscrollarea)
        self.setLayout(layout)


class ScrollableSettingsWidget(QFrame):
    """
    This class contains all of the actual settings content - SettingsTab just has a
    QScrollArea wrapped around this widget so that it can be scrolled down.
    """
    def __init__(self):
        super().__init__()
        self._rainbow_speed = 0.005
        self._rainbow_counter = 0
        self.timer = QTimer(self)
        self.timer.timeout.connect(self.next_color)
        self.welcome = wizard.WelcomeWindow()
<<<<<<< HEAD

        self.apikey_widget = LineEditSetting("Api Key", "", "password", "api_key")

        self.darkmode = OptionWidget("Dark mode", "Come join the dark side", "dark_theme")
        self.darkmode.box.stateChanged.connect(self.reload_theme)
        self.visualizer_info = OptionWidget("Show Visualizer info", "", "visualizer_info")
        self.visualizer_bg = OptionWidget("Black Visualizer bg", "Reopen Visualizer for it to apply", "visualizer_bg")
        self.visualizer_bg.box.stateChanged.connect(self.reload_theme)
        self.cache = OptionWidget("Caching", "Downloaded replays will be cached locally", "caching")
=======
        self.welcome.SetupPage.darkmode.box.stateChanged.connect(switch_theme)
        self.welcome.SetupPage.caching.box.stateChanged.connect(partial(set_setting, "caching"))

        self.apikey_widget = LineEditSetting("Api Key", "", "password", "api_key")

        self.cheat_thresh = SliderBoxSetting("Cheat Threshold", "Comparisons that score below this will be stored so you can view them",
                                                "threshold_cheat", 30)
        self.display_thresh = SliderBoxSetting("Display Threshold", "Comparisons that score below this will be printed to the textbox",
                                                "threshold_display", 100)

        self.darkmode = OptionWidget("Dark mode", "Come join the dark side")
        self.darkmode.box.stateChanged.connect(switch_theme)

        self.visualizer_info = OptionWidget("Show Visualizer info", "")
        self.visualizer_info.box.stateChanged.connect(partial(set_setting,"visualizer_info"))

        self.visualizer_bg = OptionWidget("Black Visualizer bg", "Reopen Visualizer for it to apply")
        self.visualizer_bg.box.stateChanged.connect(partial(set_setting,"visualizer_bg"))
        self.visualizer_bg.box.stateChanged.connect(self.reload_theme)

        self.cache = OptionWidget("Caching", "Downloaded replays will be cached locally")
        self.cache.box.stateChanged.connect(partial(set_setting, "caching"))

>>>>>>> 2a49f1e2
        self.cache_location = FolderChooser("Cache Location", get_setting("cache_location"), folder_mode=False, file_ending="SQLite db files (*.db)")
        self.cache_location.path_signal.connect(partial(set_setting, "cache_location"))
        self.cache.box.stateChanged.connect(self.cache_location.switch_enabled)

        self.open_settings = ButtonWidget("Edit Settings File", "Open", "")
        self.open_settings.button.clicked.connect(self._open_settings)

        self.sync_settings = ButtonWidget("Sync Settings", "Sync", "")
        self.sync_settings.button.clicked.connect(self._sync_settings)

        self.loglevel = LoglevelWidget("")
        self.loglevel.level_combobox.currentIndexChanged.connect(self.set_loglevel)
        self.set_loglevel()  # set the default loglevel in cg, not just in gui

        self.rainbow = OptionWidget("Rainbow mode", "This is an experimental function, it may cause unintended behavior!", "rainbow_accent")
        self.rainbow.box.stateChanged.connect(self.switch_rainbow)

        self.wizard = ButtonWidget("Run Wizard", "Run", "")
        self.wizard.button.clicked.connect(self.show_wizard)

        self.grid = QVBoxLayout()
        self.grid.addWidget(Separator("General"))
        self.grid.addWidget(self.apikey_widget)
        self.grid.addWidget(self.cache)
        self.grid.addWidget(self.cache_location)
        self.grid.addWidget(self.open_settings)
        self.grid.addWidget(self.sync_settings)
        self.grid.addWidget(Separator("Appearance"))
        self.grid.addWidget(self.darkmode)
        self.grid.addWidget(self.visualizer_info)
        self.grid.addWidget(self.visualizer_bg)
        self.grid.addWidget(Separator("Debug"))
        self.grid.addWidget(self.loglevel)
        self.grid.addWidget(ResetSettings())
        self.grid.addWidget(Separator("Dev"))
        self.grid.addWidget(self.rainbow)
        self.grid.addWidget(self.wizard)
        self.grid.addWidget(BeatmapTest())

        self.setLayout(self.grid)

        self.cache_location.switch_enabled(get_setting("caching"))
        # we never actually set the theme to dark anywhere
        # (even if the setting is true), it should really be
        # in the main application but uh this works too
        self.reload_theme()

    def set_loglevel(self):
        for logger in logging.root.manager.loggerDict:
            logging.getLogger(logger).setLevel(self.loglevel.level_combobox.currentData())

    def next_color(self):
        (r, g, b) = colorsys.hsv_to_rgb(self._rainbow_counter, 1.0, 1.0)
        color = QColor(int(255 * r), int(255 * g), int(255 * b))
        switch_theme(get_setting("dark_theme"), color)
        self._rainbow_counter += self._rainbow_speed
        if self._rainbow_counter >= 1:
            self._rainbow_counter = 0

    def switch_rainbow(self, state):
        set_setting("rainbow_accent", 1 if state else 0)
        if get_setting("rainbow_accent"):
            self.timer.start(1000/15)
        else:
            self.timer.stop()
            switch_theme(get_setting("dark_theme"))

    def show_wizard(self):
        self.welcome.show()

    def reload_theme(self):
        switch_theme(get_setting("dark_theme"))

    def _open_settings(self):
        overwrite_config()  # generate file with latest changes
        QDesktopServices.openUrl(QUrl.fromLocalFile(get_setting("config_location")))

    def _sync_settings(self):
        overwrite_with_config_settings()


class ResultsTab(QWidget):
    def __init__(self):
        super().__init__()

        layout = QVBoxLayout()
        self.qscrollarea = QScrollArea(self)
        self.results = ResultsFrame()
        self.qscrollarea.setWidget(self.results)
        self.qscrollarea.setWidgetResizable(True)


        layout.addWidget(self.qscrollarea)
        self.setLayout(layout)


class ResultsFrame(QFrame):
    def __init__(self):
        super().__init__()
        self.layout = QVBoxLayout()
        # we want widgets to fill from top down,
        # being vertically centered looks weird
        self.layout.setAlignment(Qt.AlignTop)
        self.info_label = QLabel("After running Comparisons, this tab will fill up with results")
        self.layout.addWidget(self.info_label)
        self.setLayout(self.layout)


class QueueTab(QFrame):
    cancel_run_signal = pyqtSignal(int) # run_id

    def __init__(self):
        super().__init__()

        self.run_widgets = []
        layout = QVBoxLayout()
        self.qscrollarea = QScrollArea(self)
        self.queue = QueueFrame()
        self.qscrollarea.setWidget(self.queue)
        self.qscrollarea.setWidgetResizable(True)
        layout.addWidget(self.qscrollarea)
        self.setLayout(layout)

    def add_run(self, run):
        run_w = RunWidget(run)
        run_w.button.pressed.connect(partial(self.cancel_run, run.run_id))
        self.run_widgets.append(run_w)
        self.queue.layout.addWidget(run_w)

    def update_status(self, run_id, status):
        self.run_widgets[run_id].update_status(status)

    def cancel_run(self, run_id):
        self.cancel_run_signal.emit(run_id)
        self.run_widgets[run_id].cancel()

class QueueFrame(QFrame):

    def __init__(self):
        super().__init__()
        self.layout = QVBoxLayout()
        # we want widgets to fill from top down,
        # being vertically centered looks weird
        self.layout.setAlignment(Qt.AlignTop)
        self.setLayout(self.layout)

class ThresholdsTab(QWidget):
    def __init__(self):
        super().__init__()
        self.qscrollarea = QScrollArea(self)
        self.qscrollarea.setWidget(ScrollableThresholdsWidget())
        # self.qscrollarea.setAlignment(Qt.AlignCenter)  # center in scroll area - maybe undesirable
        self.qscrollarea.setWidgetResizable(True)

        self.layout = QVBoxLayout()
        self.layout.addWidget(self.qscrollarea)
        self.setLayout(self.layout)

class ScrollableThresholdsWidget(QFrame):
    def __init__(self):
        super().__init__()
        self.threshold_steal = SliderBoxSetting("Stealing", "Comparisons that score below this will be stored so you can view them",
                "threshold_cheat", 30)
        self.threshold_display = SliderBoxSetting("Stealing Display", "Comparisons that score below this will be printed to the console",
                "threshold_display", 100)
        self.grid = QVBoxLayout()
        self.grid.addWidget(self.threshold_steal)
        self.grid.addWidget(self.threshold_display)
        self.grid.setAlignment(Qt.AlignTop)
        self.setLayout(self.grid)

def switch_theme(dark, accent=QColor(71, 174, 247)):
    set_setting("dark_theme", dark)
    if dark:
        dark_p = QPalette()

        dark_p.setColor(QPalette.Window, QColor(53, 53, 53))
        dark_p.setColor(QPalette.WindowText, Qt.white)
        dark_p.setColor(QPalette.Base, QColor(25, 25, 25))
        dark_p.setColor(QPalette.AlternateBase, QColor(53, 53, 53))
        dark_p.setColor(QPalette.ToolTipBase, QColor(53, 53, 53))
        dark_p.setColor(QPalette.ToolTipText, Qt.white)
        dark_p.setColor(QPalette.Text, Qt.white)
        dark_p.setColor(QPalette.Button, QColor(53, 53, 53))
        dark_p.setColor(QPalette.ButtonText, Qt.white)
        dark_p.setColor(QPalette.BrightText, Qt.red)
        dark_p.setColor(QPalette.Highlight, accent)
        dark_p.setColor(QPalette.Inactive, QPalette.Highlight, Qt.lightGray)
        dark_p.setColor(QPalette.HighlightedText, Qt.black)
        dark_p.setColor(QPalette.Disabled, QPalette.Text, Qt.darkGray)
        dark_p.setColor(QPalette.Disabled, QPalette.ButtonText, Qt.darkGray)
        dark_p.setColor(QPalette.Disabled, QPalette.Highlight, Qt.darkGray)
        dark_p.setColor(QPalette.Disabled, QPalette.Base, QColor(53, 53, 53))
        dark_p.setColor(QPalette.Link, accent)
        dark_p.setColor(QPalette.LinkVisited, accent)

        app.setPalette(dark_p)
        app.setStyleSheet("QToolTip { color: #ffffff; "
                          "background-color: #2a2a2a; "
                          "border: 1px solid white; }"
                          "QLabel {font-weight: Normal; }")
    else:
        app.setPalette(app.style().standardPalette())
        updated_palette = QPalette()
        # fixes inactive items not being greyed out
        updated_palette.setColor(QPalette.Disabled, QPalette.ButtonText, Qt.darkGray)
        updated_palette.setColor(QPalette.Highlight, accent)
        updated_palette.setColor(QPalette.Disabled, QPalette.Highlight, Qt.darkGray)
        updated_palette.setColor(QPalette.Inactive, QPalette.Highlight, Qt.darkGray)
        updated_palette.setColor(QPalette.Link, accent)
        updated_palette.setColor(QPalette.LinkVisited, accent)
        app.setPalette(updated_palette)
        app.setStyleSheet("QToolTip { color: #000000; "
                          "background-color: #D5D5D5; "
                          "border: 1px solid white; }"
                          "QLabel {font-weight: Normal; }")


if __name__ == "__main__":
    # app is initialized at the top of the file
    WINDOW = WindowWrapper(app.clipboard())
    set_event_window(WINDOW)
    WINDOW.resize(600, 500)
    WINDOW.show()
    if not get_setting("ran"):
        welcome = wizard.WelcomeWindow()
<<<<<<< HEAD
=======
        welcome.SetupPage.darkmode.box.stateChanged.connect(switch_theme)
        welcome.SetupPage.caching.box.stateChanged.connect(partial(set_setting,"caching"))
>>>>>>> 2a49f1e2
        welcome.show()
        set_setting("ran", True)

    app.lastWindowClosed.connect(WINDOW.cancel_all_runs)
    app.aboutToQuit.connect(WINDOW.on_application_quit)
    app.exec_()<|MERGE_RESOLUTION|>--- conflicted
+++ resolved
@@ -872,41 +872,14 @@
         self.timer = QTimer(self)
         self.timer.timeout.connect(self.next_color)
         self.welcome = wizard.WelcomeWindow()
-<<<<<<< HEAD
 
         self.apikey_widget = LineEditSetting("Api Key", "", "password", "api_key")
-
         self.darkmode = OptionWidget("Dark mode", "Come join the dark side", "dark_theme")
         self.darkmode.box.stateChanged.connect(self.reload_theme)
         self.visualizer_info = OptionWidget("Show Visualizer info", "", "visualizer_info")
         self.visualizer_bg = OptionWidget("Black Visualizer bg", "Reopen Visualizer for it to apply", "visualizer_bg")
         self.visualizer_bg.box.stateChanged.connect(self.reload_theme)
         self.cache = OptionWidget("Caching", "Downloaded replays will be cached locally", "caching")
-=======
-        self.welcome.SetupPage.darkmode.box.stateChanged.connect(switch_theme)
-        self.welcome.SetupPage.caching.box.stateChanged.connect(partial(set_setting, "caching"))
-
-        self.apikey_widget = LineEditSetting("Api Key", "", "password", "api_key")
-
-        self.cheat_thresh = SliderBoxSetting("Cheat Threshold", "Comparisons that score below this will be stored so you can view them",
-                                                "threshold_cheat", 30)
-        self.display_thresh = SliderBoxSetting("Display Threshold", "Comparisons that score below this will be printed to the textbox",
-                                                "threshold_display", 100)
-
-        self.darkmode = OptionWidget("Dark mode", "Come join the dark side")
-        self.darkmode.box.stateChanged.connect(switch_theme)
-
-        self.visualizer_info = OptionWidget("Show Visualizer info", "")
-        self.visualizer_info.box.stateChanged.connect(partial(set_setting,"visualizer_info"))
-
-        self.visualizer_bg = OptionWidget("Black Visualizer bg", "Reopen Visualizer for it to apply")
-        self.visualizer_bg.box.stateChanged.connect(partial(set_setting,"visualizer_bg"))
-        self.visualizer_bg.box.stateChanged.connect(self.reload_theme)
-
-        self.cache = OptionWidget("Caching", "Downloaded replays will be cached locally")
-        self.cache.box.stateChanged.connect(partial(set_setting, "caching"))
-
->>>>>>> 2a49f1e2
         self.cache_location = FolderChooser("Cache Location", get_setting("cache_location"), folder_mode=False, file_ending="SQLite db files (*.db)")
         self.cache_location.path_signal.connect(partial(set_setting, "cache_location"))
         self.cache.box.stateChanged.connect(self.cache_location.switch_enabled)
@@ -1133,11 +1106,6 @@
     WINDOW.show()
     if not get_setting("ran"):
         welcome = wizard.WelcomeWindow()
-<<<<<<< HEAD
-=======
-        welcome.SetupPage.darkmode.box.stateChanged.connect(switch_theme)
-        welcome.SetupPage.caching.box.stateChanged.connect(partial(set_setting,"caching"))
->>>>>>> 2a49f1e2
         welcome.show()
         set_setting("ran", True)
 
