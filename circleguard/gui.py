--- conflicted
+++ resolved
@@ -26,14 +26,9 @@
                         ReplayMap, ReplayPath, User, Map, Check, MapUser, StealDetect,
                         RelaxDetect, CorrectionDetect, ReplayStealingResult, RelaxResult, CorrectionResult)
 from circleguard import __version__ as cg_version
-<<<<<<< HEAD
-from visualizer import VisualizerWindow
+
 from utils import resource_path, run_update_check, Run, parse_mod_string, InvalidModException
 from widgets import (set_event_window, InputWidget, ResetSettings, WidgetCombiner,
-=======
-from utils import resource_path, run_update_check, MapRun, ScreenRun, LocalRun, VerifyRun
-from widgets import (Threshold, set_event_window, InputWidget, ResetSettings, WidgetCombiner,
->>>>>>> 5a6fae1c
                      FolderChooser, IdWidgetCombined, Separator, OptionWidget, ButtonWidget,
                      CompareTopPlays, CompareTopUsers, LoglevelWidget, SliderBoxSetting,
                      BeatmapTest, ResultW, LineEditSetting, EntryWidget,
@@ -261,14 +256,8 @@
 
         result_widget = ResultW(label_text, result, replays)
         # set button signal connections (visualize and copy template to clipboard)
-<<<<<<< HEAD
         result_widget.button.clicked.connect(partial(self.main_window.main_tab.visualize, result_widget.replays))
         result_widget.button_clipboard.clicked.connect(partial(self.copy_to_clipboard, template_text))
-=======
-        result_widget.button.clicked.connect(partial(self.main_window.main_tab.visualize, [result_widget.replay1, result_widget.replay2], result_widget.replay1.map_id))
-        result_widget.button_clipboard.clicked.connect(partial(self.copy_to_clipboard,
-                get_setting("template_replay_steal").format(r=result_widget.result, r1=result_widget.replay1, r2=result_widget.replay2)))
->>>>>>> 5a6fae1c
         # remove info text if shown
         if not self.main_window.results_tab.results.info_label.isHidden():
             self.main_window.results_tab.results.info_label.hide()
@@ -826,7 +815,6 @@
         self.terminal.setTextCursor(cursor)
 
     def add_circleguard_run(self):
-<<<<<<< HEAD
         checks = self.checks
         if not checks:
             return
@@ -864,14 +852,6 @@
         if not checks:
             # loadables haven't been dragged to any of the checks, just return
             # so we don't have prints to the console for no reason
-=======
-        current_tab = self.tabs.currentIndex()
-        run_type = MainTab.TAB_REGISTER[current_tab]["name"]
-
-        # special case; visualize runs shouldn't get added to queue
-        if run_type == "VISUALIZE":
-            self.visualize([replay.data for replay in self.visualize_tab.replays], beatmap_id=self.visualize_tab.map_id)
->>>>>>> 5a6fae1c
             return
 
         run = Run(checks, self.run_id, threading.Event())
@@ -1214,12 +1194,8 @@
         if self.map_id is None or len(self.replays) == 0: # store map_id if nothing stored
             log.info(f"Changing map_id from {self.map_id} to {replay.map_id}")
             self.map_id = replay.map_id
-<<<<<<< HEAD
+            self.update_map_id_label()
         elif replay.map_id != self.map_id: # ignore replay with diffrent map_ids
-=======
-            self.update_map_id_label()
-        elif replay.map_id != self.map_id:  # ignore replay with diffrent map_ids
->>>>>>> 5a6fae1c
             log.error(f"replay {replay} doesn't match with current map_id ({replay.map_id} != {self.map_id})")
             return
         if not any(replay.replay_id == r.data.replay_id for r in self.replays): # check if already stored
@@ -1289,12 +1265,8 @@
         self.darkmode = OptionWidget("Dark mode", "Come join the dark side", "dark_theme")
         self.darkmode.box.stateChanged.connect(self.reload_theme)
         self.visualizer_info = OptionWidget("Show Visualizer info", "", "visualizer_info")
-<<<<<<< HEAD
         self.visualizer_bg = OptionWidget("Black Visualizer bg", "Reopen Visualizer for it to apply", "visualizer_black_bg")
-=======
         self.visualizer_frametime = OptionWidget("Show frametime graph in visualizer", "", "visualizer_frametime")
-        self.visualizer_bg = OptionWidget("Black Visualizer bg", "", "visualizer_bg")
->>>>>>> 5a6fae1c
         self.visualizer_bg.box.stateChanged.connect(self.reload_theme)
         self.visualizer_beatmap = OptionWidget("Render Hitobjects", "Reopen Visualizer for it to apply", "render_beatmap")
         self.cache = OptionWidget("Caching", "Downloaded replays will be cached locally", "caching")
@@ -1318,7 +1290,6 @@
         self.wizard = ButtonWidget("Run Wizard", "Run", "")
         self.wizard.button.clicked.connect(self.show_wizard)
 
-<<<<<<< HEAD
         self.layout = QVBoxLayout()
         self.layout.addWidget(Separator("General"))
         self.layout.addWidget(self.apikey_widget)
@@ -1329,7 +1300,9 @@
         self.layout.addWidget(Separator("Appearance"))
         self.layout.addWidget(self.darkmode)
         self.layout.addWidget(self.visualizer_info)
+        self.layout.addWidget(self.visualizer_frametime)
         self.layout.addWidget(self.visualizer_bg)
+        self.layout.addWidget(self.visualizer_beatmap)
         self.layout.addWidget(Separator("Debug"))
         self.layout.addWidget(self.loglevel)
         self.layout.addWidget(ResetSettings())
@@ -1339,30 +1312,6 @@
         self.layout.addWidget(BeatmapTest())
 
         self.setLayout(self.layout)
-=======
-        self.grid = QVBoxLayout()
-        self.grid.addWidget(Separator("General"))
-        self.grid.addWidget(self.apikey_widget)
-        self.grid.addWidget(self.cache)
-        self.grid.addWidget(self.cache_location)
-        self.grid.addWidget(self.open_settings)
-        self.grid.addWidget(self.sync_settings)
-        self.grid.addWidget(Separator("Appearance"))
-        self.grid.addWidget(self.darkmode)
-        self.grid.addWidget(self.visualizer_info)
-        self.grid.addWidget(self.visualizer_frametime)
-        self.grid.addWidget(self.visualizer_bg)
-        self.grid.addWidget(self.visualizer_beatmap)
-        self.grid.addWidget(Separator("Debug"))
-        self.grid.addWidget(self.loglevel)
-        self.grid.addWidget(ResetSettings())
-        self.grid.addWidget(Separator("Dev"))
-        self.grid.addWidget(self.rainbow)
-        self.grid.addWidget(self.wizard)
-        self.grid.addWidget(BeatmapTest())
-
-        self.setLayout(self.grid)
->>>>>>> 5a6fae1c
 
         self.cache_location.switch_enabled(get_setting("caching"))
         # we never actually set the theme to dark anywhere
@@ -1424,12 +1373,9 @@
         # we want widgets to fill from top down,
         # being vertically centered looks weird
         self.layout.setAlignment(Qt.AlignTop)
-<<<<<<< HEAD
         self.info_label = QLabel("After running checks, this tab will fill up "
-                                 "with replays that can be played back.")
-=======
-        self.info_label = QLabel("All Results will appear here, with the newest one always being at the top.")
->>>>>>> 5a6fae1c
+                                 "with replays that can be played back. Newest "
+                                 "results appear at the top.")
         self.layout.addWidget(self.info_label)
         self.setLayout(self.layout)
 
