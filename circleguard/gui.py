import os
import sys
from pathlib import Path
from multiprocessing.pool import ThreadPool
from queue import Queue, Empty
from functools import partial
import logging
from logging.handlers import RotatingFileHandler
import colorsys
import traceback
import threading
from datetime import datetime
import math
import time
import json

from PyQt5.QtCore import Qt, QTimer, qInstallMessageHandler, QObject, pyqtSignal, QUrl
from PyQt5.QtWidgets import (QWidget, QFrame, QTabWidget, QTextEdit, QPushButton, QLabel, QScrollArea, QFrame, QProgressBar,
                             QVBoxLayout, QShortcut, QGridLayout, QApplication, QMainWindow, QSizePolicy, QComboBox, QSpacerItem)
from PyQt5.QtGui import QPalette, QColor, QIcon, QKeySequence, QTextCursor, QPainter, QDesktopServices, QPixmap

# app needs to be initialized before settings is imported so QStandardPaths resolves
# corerctly with the applicationName
app = QApplication([])
app.setStyle("Fusion")
app.setApplicationName("Circleguard")

from circleguard import (Circleguard, set_options, Loader, NoInfoAvailableException,
                        ReplayMap, ReplayPath, User, Map, Check, MapUser, StealDetect,
                        RelaxDetect, CorrectionDetect, ReplayStealingResult, RelaxResult, CorrectionResult, Detect)
from circleguard import __version__ as cg_version
from circleguard.loadable import Loadable

from utils import resource_path, run_update_check, Run, parse_mod_string, InvalidModException, delete_widget
from widgets import (set_event_window, InputWidget, ResetSettings, WidgetCombiner,
                     FolderChooser, IdWidgetCombined, Separator, OptionWidget, ButtonWidget,
                     LoglevelWidget, SliderBoxSetting, BeatmapTest, ResultW, LineEditSetting,
                     EntryWidget, RunWidget, ScrollableLoadablesWidget, ScrollableChecksWidget,
                     ReplayMapW, ReplayPathW, MapW, UserW, MapUserW, StealCheckW, RelaxCheckW,
                     CorrectionCheckW, VisualizerW)

from settings import get_setting, set_setting, overwrite_config, overwrite_with_config_settings, LinkableSetting
from visualizer import VisualizerWindow
import wizard
from version import __version__


log = logging.getLogger(__name__)

# save old excepthook
sys._excepthook = sys.excepthook

# this allows us to log any and all exceptions thrown to a log file -
# pyqt likes to eat exceptions and quit silently
def my_excepthook(exctype, value, tb):
    # call original excepthook before ours
    log.exception("sys.excepthook error\n"
              "Type: " + str(value) + "\n"
              "Value: " + str(value) + "\n"
              "Traceback: " + "".join(traceback.format_tb(tb)) + '\n')
    sys._excepthook(exctype, value, tb)

sys.excepthook = my_excepthook

# sys.excepthook doesn't persist across threads
# (http://bugs.python.org/issue1230540). This is a hacky workaround that overrides
# the threading init method to use our excepthook.
# https://stackoverflow.com/a/31622038
threading_init = threading.Thread.__init__
def init(self, *args, **kwargs):
    threading_init(self, *args, **kwargs)
    run_original = self.run

    def run_with_except_hook(*args2, **kwargs2):
        try:
            run_original(*args2, **kwargs2)
        except Exception:
            sys.excepthook(*sys.exc_info())
    self.run = run_with_except_hook
threading.Thread.__init__ = init


# logging methodology heavily adapted from https://stackoverflow.com/q/28655198/12164878
class Handler(QObject, logging.Handler):
    new_message = pyqtSignal(object)

    def __init__(self):
        super().__init__()

    def emit(self, record):
        message = self.format(record)
        self.new_message.emit(message)


class WindowWrapper(LinkableSetting, QMainWindow):
    def __init__(self, clipboard):
        QMainWindow.__init__(self)
        LinkableSetting.__init__(self, "log_save")

        self.clipboard = clipboard
        self.progressbar = QProgressBar()
        self.progressbar.setFixedWidth(250)
        self.current_state_label = QLabel("Idle")
        self.current_state_label.setTextFormat(Qt.RichText)
        self.current_state_label.setTextInteractionFlags(Qt.TextBrowserInteraction)
        self.current_state_label.setOpenExternalLinks(True)
        # statusBar() is a qt function that will create a status bar tied to the window
        # if it doesnt exist, and access the existing one if it does.
        self.statusBar().addWidget(WidgetCombiner(self.progressbar, self.current_state_label))
        self.statusBar().setSizeGripEnabled(False)
        self.statusBar().setContentsMargins(8, 2, 10, 2)

        self.main_window = MainWindow()
        self.main_window.main_tab.set_progressbar_signal.connect(self.set_progressbar)
        self.main_window.main_tab.increment_progressbar_signal.connect(self.increment_progressbar)
        self.main_window.main_tab.update_label_signal.connect(self.update_label)
        self.main_window.main_tab.add_result_signal.connect(self.add_result)
        self.main_window.main_tab.write_to_terminal_signal.connect(self.main_window.main_tab.write)
        self.main_window.main_tab.add_run_to_queue_signal.connect(self.add_run_to_queue)
        self.main_window.main_tab.update_run_status_signal.connect(self.update_run_status)
        self.main_window.queue_tab.cancel_run_signal.connect(self.cancel_run)

        self.setCentralWidget(self.main_window)
        QShortcut(QKeySequence(Qt.CTRL+Qt.Key_Right), self, self.tab_right)
        QShortcut(QKeySequence(Qt.CTRL+Qt.Key_Left), self, self.tab_left)
        QShortcut(QKeySequence(Qt.CTRL+Qt.Key_Q), self, partial(self.cancel_all_runs, self))

        self.setWindowTitle(f"Circleguard v{__version__}")
        self.setWindowIcon(QIcon(str(resource_path("resources/logo.ico"))))
        self.start_timer()
        self.debug_window = None

        formatter = logging.Formatter(get_setting("log_format"), datefmt=get_setting("timestamp_format"))
        handler = Handler()
        handler.setFormatter(formatter)
        handler.new_message.connect(self.log)

        log_dir = resource_path(get_setting("log_dir"))
        log_file = os.path.join(log_dir, "circleguard.log")
        self.file_handler = RotatingFileHandler(log_file, maxBytes=10**6, backupCount=3) # 1 mb max file size
        self.file_handler.setFormatter(formatter)

        logging.getLogger("circleguard").addHandler(handler)
        logging.getLogger("circleguard").addHandler(self.file_handler)
        logging.getLogger("ossapi").addHandler(handler)
        logging.getLogger("ossapi").addHandler(self.file_handler)
        logging.getLogger(__name__).addHandler(handler)
        logging.getLogger(__name__).addHandler(self.file_handler)
        self.on_setting_changed(get_setting("log_save")) # manually disable logging if it wasn't checked when we started

        self.thread = threading.Thread(target=self._change_label_update)
        self.thread.start()

    def on_setting_changed(self, new_value):
        log_save = new_value
        if not log_save:
            self.file_handler.setLevel(51) # same as disabling the handler (CRITICAL=50)
        else:
            self.file_handler.setLevel(logging.NOTSET) # same as default (passes all records to the attached logger)

    def tab_right(self):
        tabs = self.main_window.tabs
        tabs.setCurrentIndex(tabs.currentIndex() + 1)

    def tab_left(self):
        tabs = self.main_window.tabs
        tabs.setCurrentIndex(tabs.currentIndex() - 1)

    def mousePressEvent(self, event):
        focused = self.focusWidget()
        if focused is not None and not isinstance(focused, QTextEdit):
            focused.clearFocus()
        super(WindowWrapper, self).mousePressEvent(event)

    def start_timer(self):
        timer = QTimer(self)
        timer.timeout.connect(self.run_timer)
        timer.start(250)

    def run_timer(self):
        """
        check for stderr messages (because logging prints to stderr not stdout, and
        it's nice to have stdout reserved) and then print cg results
        """
        self.main_window.main_tab.print_results()
        self.main_window.main_tab.check_circleguard_queue()

    def log(self, message):
        """
        Message is the string message sent to the io stream
        """

        # TERMINAL / BOTH
        if get_setting("log_output") in [1, 3]:
            self.main_window.main_tab.write(message)

        # NEW WINDOW / BOTH
        if get_setting("log_output") in [2, 3]:
            if self.debug_window and self.debug_window.isVisible():
                self.debug_window.write(message)
            else:
                self.debug_window = DebugWindow()
                self.debug_window.show()
                self.debug_window.write(message)

    def update_label(self, text):
        self.current_state_label.setText(text)

    def _change_label_update(self):
        self.update_label(run_update_check())

    def increment_progressbar(self, increment):
        self.progressbar.setValue(self.progressbar.value() + increment)

    def set_progressbar(self, max_value):
        # if -1, reset progressbar and remove its text
        if max_value == -1:
            # removes cases where range was set to (0,0)
            self.progressbar.setRange(0, 1)
            # remove ``0%`` text on the progressbar (doesn't look good)
            self.progressbar.reset()
            return
        self.progressbar.setValue(0)
        self.progressbar.setRange(0, max_value)

    def add_result(self, result):
        # this function right here could very well lead to some memory issues.
        # I tried to avoid leaving a reference to result's replays in this
        # method, but it's quite possible things are still not very clean.
        # Ideally only ResultW would have a reference to the two replays, and
        # nothing else.
        timestamp = datetime.now()
        label_text = None
        template_text = None

        if type(result) is ReplayStealingResult:
            label_text = get_setting("string_result_steal").format(ts=timestamp, similarity=result.similarity, r=result, r1=result.replay1, r2=result.replay2,
                                        replay1_mods_short_name=result.replay1.mods.short_name(), replay1_mods_long_name=result.replay1.mods.long_name(),
                                        replay2_mods_short_name=result.replay2.mods.short_name(), replay2_mods_long_name=result.replay2.mods.long_name())
            template_text = get_setting("template_steal").format(ts=timestamp, similarity=result.similarity, r=result, r1=result.replay1, r2=result.replay2,
                                        replay1_mods_short_name=result.replay1.mods.short_name(), replay1_mods_long_name=result.replay1.mods.long_name(),
                                        replay2_mods_short_name=result.replay2.mods.short_name(), replay2_mods_long_name=result.replay2.mods.long_name())
            replays = [result.replay1, result.replay2]

        elif type(result) is RelaxResult:
            label_text = get_setting("string_result_relax").format(ts=timestamp, ur=result.ur, r=result,
                                        replay=result.replay, mods_short_name=result.replay.mods.short_name(),
                                        mods_long_name=result.replay.mods.long_name())
            template_text = get_setting("template_relax").format(ts=timestamp, ur=result.ur, r=result,
                                        replay=result.replay, mods_short_name=result.replay.mods.short_name(),
                                        mods_long_name=result.replay.mods.long_name())
            replays = [result.replay]
        elif type(result) is CorrectionResult:
            label_text = get_setting("string_result_correction").format(ts=timestamp, r=result, num_snaps=len(result.snaps), replay=result.replay,
                                        mods_short_name=result.replay.mods.short_name(), mods_long_name=result.replay.mods.long_name())

            snap_table = ("| Time (ms) | Angle (°) | Distance (px) |\n"
                            "| :-: | :-: | :-: |\n")
            for snap in result.snaps:
                snap_table += "| {:.0f} | {:.2f} | {:.2f} |\n".format(snap.time, snap.angle, snap.distance)
            template_text = get_setting("template_correction").format(ts=timestamp, r=result, replay=result.replay, snap_table=snap_table,
                                        mods_short_name=result.replay.mods.short_name(), mods_long_name=result.replay.mods.long_name())
            replays = [result.replay]
        elif isinstance(result, list) and isinstance(result[0], Loadable):  # a list of loadables
            label_text = get_setting("string_result_visualization").format(ts=timestamp, replay_amount=len(result), map_id=result[0].map_id)
            replays = result

        result_widget = ResultW(label_text, result, replays)
        # set button signal connections (visualize and copy template to clipboard)
        result_widget.button.clicked.connect(partial(self.main_window.main_tab.visualize, result_widget.replays, result_widget.replays[0].map_id))
        if template_text:
            result_widget.button_clipboard.clicked.connect(partial(self.copy_to_clipboard, template_text))
        else: # hide template button if there is no template
            result_widget.button_clipboard.hide()
        # remove info text if shown
        if not self.main_window.results_tab.results.info_label.isHidden():
            self.main_window.results_tab.results.info_label.hide()
        self.main_window.results_tab.results.layout.insertWidget(0,result_widget)

    def copy_to_clipboard(self, text):
        self.clipboard.setText(text)

    def add_run_to_queue(self, run):
        self.main_window.queue_tab.add_run(run)

    def update_run_status(self, run_id, status):
        self.main_window.queue_tab.update_status(run_id, status)

    def cancel_run(self, run_id):
        self.main_window.main_tab.runs[run_id].event.set()

    def cancel_all_runs(self):
        """called when lastWindowClosed signal emits. Cancel all our runs so
        we don't hang the application on loading/comparing while trying to quit"""
        for run in self.main_window.main_tab.runs:
            run.event.set()

    def on_application_quit(self):
        """Called when the app.aboutToQuit signal is emitted"""
        if self.debug_window is not None:
            self.debug_window.close()
        if self.main_window.main_tab.visualizer_window is not None:
            self.main_window.main_tab.visualizer_window.close()
        overwrite_config()


class DebugWindow(QMainWindow):
    def __init__(self):
        super().__init__()
        self.setWindowTitle("Debug Output")
        self.setWindowIcon(QIcon(str(resource_path("resources/logo.ico"))))
        terminal = QTextEdit(self)
        terminal.setReadOnly(True)
        terminal.ensureCursorVisible()
        self.terminal = terminal
        self.setCentralWidget(self.terminal)
        self.resize(800, 350)

    def write(self, message):
        self.terminal.append(message)

class MainWindow(QFrame):
    def __init__(self):
        super().__init__()

        self.tabs = QTabWidget()
        self.main_tab = MainTab()
        self.results_tab = ResultsTab()
        self.queue_tab = QueueTab()
        self.thresholds_tab = ThresholdsTab()
        self.settings_tab = SettingsTab()
        self.tabs.addTab(self.main_tab, "Main")
        self.tabs.addTab(self.results_tab, "Results")
        self.tabs.addTab(self.queue_tab, "Queue")
        self.tabs.addTab(self.thresholds_tab, "Thresholds")
        self.tabs.addTab(self.settings_tab, "Settings")
        # so when we switch from settings tab to main tab, whatever tab we're on gets changed if we delete our api key
        self.tabs.currentChanged.connect(self.main_tab.check_run_button)

        self.layout = QVBoxLayout()
        self.layout.addWidget(self.tabs)
        self.layout.setContentsMargins(10, 10, 10, 0)
        self.setLayout(self.layout)


class MainTab(QFrame):
    set_progressbar_signal = pyqtSignal(int) # max progress
    increment_progressbar_signal = pyqtSignal(int) # increment value
    update_label_signal = pyqtSignal(str)
    write_to_terminal_signal = pyqtSignal(str)
    add_result_signal = pyqtSignal(object) # Result
    add_run_to_queue_signal = pyqtSignal(object) # Run object (or a subclass)
    update_run_status_signal = pyqtSignal(int, str) # run_id, status_str
    print_results_signal = pyqtSignal() # called after a run finishes to flush the results queue before printing "Done"

    LOADABLES_COMBOBOX_REGISTRY = ["Map Replay", "Local Replay", "Map", "User", "All Map Replays by User"]
    CHECKS_COMBOBOX_REGISTRY = ["Replay Stealing/Remodding", "Relax", "Aim Correction", "Visualize"]

    def __init__(self):
        super().__init__()

        self.loadables_combobox = QComboBox(self)
        self.loadables_combobox.setInsertPolicy(QComboBox.NoInsert)
        for loadable in MainTab.LOADABLES_COMBOBOX_REGISTRY:
            self.loadables_combobox.addItem(loadable, loadable)
        self.loadables_button = QPushButton("Add", self)
        self.loadables_button.clicked.connect(self.add_loadable)

        self.checks_combobox = QComboBox(self)
        self.checks_combobox.setInsertPolicy(QComboBox.NoInsert)
        for check in MainTab.CHECKS_COMBOBOX_REGISTRY:
            self.checks_combobox.addItem(check, check)
        self.checks_button = QPushButton("Add", self)
        self.checks_button.clicked.connect(self.add_check)

        self.loadables_scrollarea = QScrollArea(self)
        self.loadables_scrollarea.setWidget(ScrollableLoadablesWidget())
        self.loadables_scrollarea.setWidgetResizable(True)

        self.checks_scrollarea = QScrollArea(self)
        self.checks_scrollarea.setWidget(ScrollableChecksWidget())
        self.checks_scrollarea.setWidgetResizable(True)

        self.loadables = [] # for deleting later
        self.checks = [] # for deleting later

        self.print_results_signal.connect(self.print_results)

        self.q = Queue()
        self.cg_q = Queue()
        self.helper_thread_running = False
        self.runs = [] # Run objects for canceling runs
        self.run_id = 0
        self.visualizer_window = None

        terminal = QTextEdit(self)
        terminal.setFocusPolicy(Qt.ClickFocus)
        terminal.setReadOnly(True)
        terminal.ensureCursorVisible()
        self.terminal = terminal

        self.run_button = QPushButton()
        self.run_button.setText("Run")
        self.run_button.clicked.connect(self.add_circleguard_run)

        layout = QGridLayout()
        layout.addWidget(self.loadables_combobox, 0, 0, 1, 7)
        layout.addWidget(self.loadables_button, 0, 7, 1, 1)
        layout.addWidget(self.checks_combobox, 0, 8, 1, 7)
        layout.addWidget(self.checks_button, 0, 15, 1, 1)
        layout.addWidget(self.loadables_scrollarea, 1, 0, 4, 8)
        layout.addWidget(self.checks_scrollarea, 1, 8, 4, 8)
        layout.addWidget(self.terminal, 5, 0, 2, 16)
        layout.addWidget(self.run_button, 7, 0, 1, 16)

        self.setLayout(layout)
        self.check_run_button() # disable run button if there is no api key

    # am well aware that there's much duplicated code between remove_loadable,
    # remove_check, add_loadable, and add_check. Don't feel like writing
    # more generic functions for them right now.
    def remove_loadable(self, loadable_id):
        # should only ever be one occurence, a comp + index works well enough
        loadables = [l for l in self.loadables if l.loadable_id == loadable_id]
        if not loadables: # sometimes an empty list, I don't know how if you need a loadable to click the delete button...
            return
        loadable = loadables[0]
        self.loadables_scrollarea.widget().layout.removeWidget(loadable)
        delete_widget(loadable)
        self.loadables.remove(loadable)
        # remove deleted loadables from Checks as well
        for check in self.checks:
            check.remove_loadable(loadable_id)

    def remove_check(self, check_id):
        # see above method for comments
        checks = [c for c in self.checks if c.check_id == check_id]
        if not checks:
            return
        check = checks[0]
        self.checks_scrollarea.widget().layout.removeWidget(check)
        delete_widget(check)
        self.checks.remove(check)

    def add_loadable(self):
        button_data = self.loadables_combobox.currentData()
        if button_data == "Map Replay":
            w = ReplayMapW()
        if button_data == "Local Replay":
            w = ReplayPathW()
        if button_data == "Map":
            w = MapW()
        if button_data == "User":
            w = UserW()
        if button_data == "All Map Replays by User":
            w = MapUserW()
        w.remove_loadable_signal.connect(self.remove_loadable)
        self.loadables_scrollarea.widget().layout.addWidget(w)
        self.loadables.append(w)

    def add_check(self):
        button_data = self.checks_combobox.currentData()
        if button_data == "Replay Stealing/Remodding":
            w = StealCheckW()
        if button_data == "Relax":
            w = RelaxCheckW()
        if button_data == "Aim Correction":
            w = CorrectionCheckW()
        if button_data == "Visualize":
            w = VisualizerW()
        w.remove_check_signal.connect(self.remove_check)
        self.checks_scrollarea.widget().layout.addWidget(w)
        self.checks.append(w)

    def write(self, message):
        self.terminal.append(str(message).strip())
        self.scroll_to_bottom()

    def scroll_to_bottom(self):
        cursor = QTextCursor(self.terminal.document())
        cursor.movePosition(QTextCursor.End)
        self.terminal.setTextCursor(cursor)

    def add_circleguard_run(self):
        checks = self.checks
        if not checks:
            return
        for check in checks:
            # all loadable objects in this check
            # (the check only stores the loadable ids, not the objects themselves)
            # TODO
            # this is a ridiculous way to do it, but the alternative would involve serializing
            # the class into a QByteArray and passing it through the QMimeData of the QDrag,
            # then converting it back to a class on the other side, so we'll stick with this for now.

            # aka ``isinstance(check, StealCheckW)``
            if check.double_drop_area:
                loadables1 = [l for l in self.loadables if l.loadable_id in check.drop_area1.loadable_ids]
                loadables2 = [l for l in self.loadables if l.loadable_id in check.drop_area2.loadable_ids]
                check.loadables1 = loadables1
                check.loadables2 = loadables2
            else:
                loadables = [l for l in self.loadables if l.loadable_id in check.all_loadable_ids()]
                check.loadables = loadables

        # would use any() but it short circuts and doesn't call on all loadables
        all_filled = True
        for check in checks:
            for loadable in check.all_loadables():
                # don't assign to all_filled if all_filled is already False
                all_filled = loadable.check_required_fields() if all_filled else all_filled

        if not all_filled:
            # no more feedback necessary like printing to console (probably)
            # because the check_required_fields method already highlights
            # empty QLineEdits in red
            return
        checks = [check for check in checks if check.all_loadables()]
        if not checks:
            # loadables haven't been dragged to any of the checks, just return
            # so we don't have prints to the console for no reason
            return

        run = Run(checks, self.run_id, threading.Event())
        self.runs.append(run)
        self.add_run_to_queue_signal.emit(run)
        self.cg_q.put(run)
        self.run_id += 1

        # called every 1/4 seconds by timer, but force a recheck to not wait for that delay
        self.check_circleguard_queue()

    def check_run_button(self):
        # this line causes a "QObject::startTimer: Timers cannot be started from another thread" print
        # statement even though no timer interaction is going on; not sure why it happens but it doesn't
        # impact functionality. Still might be worth looking into
        self.run_button.setEnabled(False if get_setting("api_key") == "" else True)


    def check_circleguard_queue(self):
        def _check_circleguard_queue(self):
            try:
                while True:
                    run = self.cg_q.get_nowait()
                    # occurs if run is canceled before being started, it will still stop
                    # before actually loading anything but we don't want the labels to flicker
                    if run.event.wait(0):
                        continue
                    thread = threading.Thread(target=self.run_circleguard, args=[run])
                    self.helper_thread_running = True
                    thread.start()
                    # run sequentially to not confuse user with terminal output
                    thread.join()
            except Empty:
                self.helper_thread_running = False
                return

        # don't launch another thread running cg if one is already running,
        # or else multiple runs will occur at once (defeats the whole purpose
        # of sequential runs)
        if not self.helper_thread_running:
            # have to do a double thread use if we start the threads in
            # the main thread and .join, it will block the gui thread (very bad).
            thread = threading.Thread(target=_check_circleguard_queue, args=[self])
            thread.start()



    def run_circleguard(self, run):
        self.update_label_signal.emit("Loading Replays")
        self.update_run_status_signal.emit(run.run_id, "Loading Replays")
        event = run.event
        try:
            core_cache = get_setting("cache_dir") + "circleguard.db"
            slider_cache = get_setting("cache_dir")
            should_cache = get_setting("caching")
            cg = Circleguard(get_setting("api_key"), core_cache, slider_dir=slider_cache, cache=should_cache, loader=TrackerLoader)
            def _ratelimited(length):
                message = get_setting("message_ratelimited")
                ts = datetime.now()
                self.write_to_terminal_signal.emit(message.format(s=length, ts=ts))
                self.update_label_signal.emit("Ratelimited")
                self.update_run_status_signal.emit(run.run_id, "Ratelimited")
            def _check_event(event):
                """
                Checks the given event to see if it is set. If it is, the run has been canceled
                through the queue tab or by the application being quit, and this thread exits
                through sys.exit(0). If the event is not set, returns silently.
                """
                if event.wait(0):
                    self.update_label_signal.emit("Canceled")
                    self.set_progressbar_signal.emit(-1)
                    # may seem dirty, but actually relatively clean since it only affects this thread.
                    # Any cleanup we may want to do later can occur here as well
                    sys.exit(0)

            cg.loader.ratelimit_signal.connect(_ratelimited)
            cg.loader.check_stopped_signal.connect(partial(_check_event, event))

            # aggreagte loadables from all of the checks so we don't create
            # separate instances per check and double load the (otherwise)
            # identical loadable

            # discard duplicate loadableWs
            loadableWs = {loadableW for checkW in run.checks for loadableW in checkW.all_loadables()}
            # mapping of loadableW id to loadable object so each check can
            # replace its loadableWs with the same loadable object and avoid
            # double loading
            loadableW_id_to_loadable = {}

            for loadableW in loadableWs:
                loadable = None
                try:
                    if type(loadableW) is ReplayPathW:
                        loadable = ReplayPath(loadableW.path_input.path)
                    if type(loadableW) is ReplayMapW:
                        loadable = ReplayMap(int(loadableW.map_id_input.field.text()), int(loadableW.user_id_input.field.text()),
                                             mods=parse_mod_string(loadableW.mods_input.field.text()))
                    if type(loadableW) is MapW:
                        # use placeholder text (1-50) if the user inputted span is empty
                        span = loadableW.span_input.field.text() or loadableW.span_input.field.placeholderText()
                        if span == "all":
                            span = "1-100"
                        loadable = Map(int(loadableW.map_id_input.field.text()), span=span,
                                             mods=parse_mod_string(loadableW.mods_input.field.text()))
                    if type(loadableW) is UserW:
                        span=loadableW.span_input.field.text()
                        if span == "all":
                            span = "1-100"
                        loadable = User(int(loadableW.user_id_input.field.text()), span=span,
                                             mods=parse_mod_string(loadableW.mods_input.field.text()))
                    if type(loadableW) is MapUserW:
                        span = loadableW.span_input.field.text() or loadableW.span_input.field.placeholderText()
                        if span == "all":
                            span = "1-100"
                        loadable = MapUser(int(loadableW.map_id_input.field.text()), int(loadableW.user_id_input.field.text()),
                                           span=span)
                    loadableW_id_to_loadable[loadableW.loadable_id] = loadable
                except InvalidModException as e:
                    self.write_to_terminal_signal.emit(str(e))
                    self.update_label_signal.emit("Invalid arguments")
                    self.update_run_status_signal.emit(run.run_id, "Invalid arguments")
                    self.set_progressbar_signal.emit(-1)
                    sys.exit(0)

            for checkW in run.checks:
                d = None
                check_type = None
                if type(checkW) is StealCheckW:
                    steal_thresh = get_setting("steal_max_sim")
                    d = StealDetect(steal_thresh)
                    check_type = "Steal"
                if type(checkW) is RelaxCheckW:
                    relax_thresh = get_setting("relax_max_ur")
                    check_type = "Relax"
                    d = RelaxDetect(relax_thresh)
                if type(checkW) is CorrectionCheckW:
                    max_angle = get_setting("correction_max_angle")
                    min_distance = get_setting("correction_min_distance")
                    d = CorrectionDetect(max_angle, min_distance)
                    check_type = "Aim Correction"
                if type(checkW) is VisualizerW:
                    d = Detect(0)  # don't run any detection
                    check_type = "Visualization"
                # retrieve loadable objects from loadableW ids
                if isinstance(checkW, StealCheckW):
                    loadables1 = [loadableW_id_to_loadable[loadableW.loadable_id] for loadableW in checkW.loadables1]
                    loadables2 = [loadableW_id_to_loadable[loadableW.loadable_id] for loadableW in checkW.loadables2]
                    c = Check(loadables1, loadables2=loadables2, detect=d)
                else:
                    loadables = [loadableW_id_to_loadable[loadableW.loadable_id] for loadableW in checkW.loadables]
                    c = Check(loadables, detect=d)
                message_loading_info = get_setting("message_loading_info").format(ts=datetime.now(), check_type=check_type)
                self.write_to_terminal_signal.emit(message_loading_info)
                cg.load_info(c)
                replays = c.all_replays() + c.all_replays2()
                # don't show "loading 2 replays" if they were already loaded
                # by a previous check, would be misleading
                num_unloaded = 0
                num_total = c.num_replays()
                for r in replays:
                    if not r.loaded:
                        num_unloaded += 1
                if num_unloaded != 0:
                    self.set_progressbar_signal.emit(num_unloaded)
                else:
                    self.set_progressbar_signal.emit(1)
                num_loaded = num_total - num_unloaded
                message_loading_replays = get_setting("message_loading_replays").format(ts=datetime.now(),
                                num_total=num_total, num_previously_loaded=num_loaded, num_unloaded=num_unloaded,
                                check_type=check_type)
                self.write_to_terminal_signal.emit(message_loading_replays)
                for replay in replays:
                    _check_event(event)
                    cg.load(replay)
                    self.increment_progressbar_signal.emit(1)
                c.loaded = True
                # change progressbar into an undetermined state (animation with
                # stripes sliding horizontally) to indicate we're processing
                # the data
                self.set_progressbar_signal.emit(0)
                setting = "message_starting_investigation_visualization" if type(checkW) is VisualizerW else "message_starting_investigation"
                message_starting_investigation = get_setting(setting).format(ts=datetime.now(),
                                num_total=num_total, num_previously_loaded=num_loaded, num_unloaded=num_unloaded,
                                check_type=check_type)
                self.write_to_terminal_signal.emit(message_starting_investigation)
                if type(checkW) is VisualizerW:
                    map_ids = [r.map_id for r in replays]
                    if len(set(map_ids)) != 1:
                        self.write_to_terminal_signal.emit(f"Visualizer expected replays from a single map, but got multiple {set(map_ids)}. Please use a different Visualizer Object for each map")
                        self.update_label_signal.emit("Visualizer Error (Multiple maps)")
                        self.update_run_status_signal.emit(run.run_id, "Visualizer Error (Multiple maps)")
                        self.set_progressbar_signal.emit(-1)
                        sys.exit(0)
                    self.q.put(replays)
                else:
                    self.update_label_signal.emit("Investigating Replays")
                    self.update_run_status_signal.emit(run.run_id, "Investigating Replays")
                    for result in cg.run(c):
                        _check_event(event)
                        self.q.put(result)
                self.print_results_signal.emit() # flush self.q

            self.set_progressbar_signal.emit(-1) # empty progressbar
            # 'flush' self.q so there's no more results left and message_finished_investigation
            # won't print before results from that investigation which looks strange.
            # Signal instead of call to be threadsafe and avoid
            # ```
            # QObject::connect: Cannot queue arguments of type 'QTextCursor'
            # (Make sure 'QTextCursor' is registered using qRegisterMetaType().)
            # ```
            # warning
            self.print_results_signal.emit()
            self.write_to_terminal_signal.emit(get_setting("message_finished_investigation").format(ts=datetime.now()))

        except NoInfoAvailableException:
            self.write_to_terminal_signal.emit("No information found for those arguments. Please check your inputs and make sure the given user/map exists")
            self.set_progressbar_signal.emit(-1)

        except Exception:
            log.exception("Error while running circlecore. Please "
                          "report this to the developers through discord or github.\n")

        self.update_label_signal.emit("Idle")
        self.update_run_status_signal.emit(run.run_id, "Finished")

    def print_results(self):
        try:
            while True:
                result = self.q.get_nowait()
                ts = datetime.now() # ts = timestamp
                message = None
                if type(result) is ReplayStealingResult:
                    if result.ischeat:
                        message = get_setting("message_steal_found").format(ts=ts, sim=result.similarity, r=result, replay1=result.replay1, replay2=result.replay2,
                                                replay1_mods_short_name=result.replay1.mods.short_name(), replay1_mods_long_name=result.replay1.mods.long_name(),
                                                replay2_mods_short_name=result.replay2.mods.short_name(), replay2_mods_long_name=result.replay2.mods.long_name())
                    elif result.similarity < get_setting("steal_max_sim_display"):
                        message = get_setting("message_steal_found_display").format(ts=ts, sim=result.similarity, r=result, replay1=result.replay1,
                                                replay2=result.replay2, replay1_mods_short_name=result.replay1.mods.short_name(), replay1_mods_long_name=result.replay1.mods.long_name(),
                                                replay2_mods_short_name=result.replay2.mods.short_name(), replay2_mods_long_name=result.replay2.mods.long_name())

                if type(result) is RelaxResult:
                    if result.ischeat:
                        message = get_setting("message_relax_found").format(ts=ts, r=result, replay=result.replay, ur=result.ur,
                                                mods_short_name=result.replay.mods.short_name(), mods_long_name=result.replay.mods.long_name())
                    elif result.ur < get_setting("relax_max_ur_display"):
                        message = get_setting("message_relax_found_display").format(ts=ts, r=result, replay=result.replay, ur=result.ur,
                                                mods_short_name=result.replay.mods.short_name(), mods_long_name=result.replay.mods.long_name())

                if type(result) is CorrectionResult:
                    if result.ischeat:
                        snap_message = get_setting("message_correction_snaps")
                        snap_text = "\n".join([snap_message.format(time=snap.time, angle=snap.angle, distance=snap.distance) for snap in result.snaps])
                        message = get_setting("message_correction_found").format(ts=ts, r=result, replay=result.replay, snaps=snap_text,
                                                mods_short_name=result.replay.mods.short_name(), mods_long_name=result.replay.mods.long_name())
                # message is None if the result isn't a cheat and doesn't
                # satisfy its display threshold
                if message:
                    self.write(message)
                if not isinstance(result, list): # not a list of loadables
                    if result.ischeat:
                        QApplication.beep()
                        QApplication.alert(self)
                # add to Results Tab so it can be played back on demand
                self.add_result_signal.emit(result)

        except Empty:
            pass

    def visualize(self, replays, beatmap_id=None):
        self.visualizer_window = VisualizerWindow(replays=replays, beatmap_id=beatmap_id)
        self.visualizer_window.show()


class TrackerLoader(Loader, QObject):
    """
    A circleguard.Loader subclass that emits a signal when the loader is ratelimited.
    It inherits from QObject to allow us to use qt signals.
    """
    ratelimit_signal = pyqtSignal(int) # length of the ratelimit in seconds
    check_stopped_signal = pyqtSignal()
    # how often to emit check_stopped_signal when ratelimited, in seconds
    INTERVAL = 0.250

    def __init__(self, key, cacher=None):
        Loader.__init__(self, key, cacher)
        QObject.__init__(self)

    def _ratelimit(self, length):
        self.ratelimit_signal.emit(length)
        # how many times to wait for 1/4 second (rng standing for range)
        # we do this loop in order to tell run_circleguard to check if the run
        # was canceled, or the application quit, instead of hanging on a long
        # time.sleep
        rng = math.ceil(length / self.INTERVAL)
        for _ in range(rng):
            time.sleep(self.INTERVAL)
            self.check_stopped_signal.emit()


class VisualizeTab(QFrame):
    def __init__(self):
        super().__init__()
        self.result_frame = ResultsTab()
        self.result_frame.results.info_label.hide()
        self.map_id = None
        self.q = Queue()
        self.replays = []
        cache_path = resource_path(get_setting("cache_dir") + "circleguard.db")
        self.cg = Circleguard(get_setting("api_key"), cache_path)
        self.info = QLabel(self)
        self.info.setText("Visualizes Replays. Has theoretically support for an arbitrary amount of replays.")
        self.label_map_id = QLabel(self)
        self.update_map_id_label()
        self.file_chooser = FolderChooser("Add Replays", folder_mode=False, multiple_files=True,
                                            file_ending="osu! Replayfile (*osr)", display_path=False)
        self.file_chooser.path_signal.connect(self.add_files)
        self.folder_chooser = FolderChooser("Add Folder", display_path=False)
        self.folder_chooser.path_signal.connect(self.add_folder)
        layout = QGridLayout()
        layout.addWidget(self.info)
        layout.addWidget(self.file_chooser)
        layout.addWidget(self.folder_chooser)
        layout.addWidget(self.label_map_id)
        layout.addWidget(self.result_frame)

        self.setLayout(layout)

    def start_timer(self):
        timer = QTimer(self)
        timer.timeout.connect(self.run_timer)
        timer.start(250)

    def run_timer(self):
        self.add_widget()

    def update_map_id_label(self):
        self.label_map_id.setText(f"Current beatmap_id: {self.map_id}")

    def add_files(self, paths):
        thread = threading.Thread(target=self._parse_replays, args=[paths])
        thread.start()
        self.start_timer()

    def add_folder(self, path):
        thread = threading.Thread(target=self._parse_folder, args=[path])
        thread.start()
        self.start_timer()

    def _parse_replays(self, paths):
        for path in paths:
            # guaranteed to end in .osr by our filter
            self._parse_replay(path)

    def _parse_folder(self, path):
        for f in os.listdir(path): # os.walk seems unnecessary
            if f.endswith(".osr"):
                self._parse_replay(os.path.join(path, f))

    def _parse_replay(self, path):
        replay = ReplayPath(path)
        self.cg.load(replay)
        if self.map_id is None or len(self.replays) == 0: # store map_id if nothing stored
            log.info(f"Changing map_id from {self.map_id} to {replay.map_id}")
            self.map_id = replay.map_id
            self.update_map_id_label()
        elif replay.map_id != self.map_id: # ignore replay with diffrent map_ids
            log.error(f"replay {replay} doesn't match with current map_id ({replay.map_id} != {self.map_id})")
            return
        if not any(replay.replay_id == r.data.replay_id for r in self.replays): # check if already stored
            log.info(f"adding new replay {replay} with replay id {replay.replay_id} on map {replay.map_id}")
            self.q.put(replay)
        else:
            log.info(f"skipping replay {replay} with replay id {replay.replay_id} on map {replay.map_id} since it's already saved")

    def add_widget(self):
        try:
            while True:
                replay = self.q.get(block=False)
                widget = EntryWidget(f"{replay.username}'s play with the id {replay.replay_id}", "Delete", replay)
                widget.clicked_signal.connect(self.remove_replay)
                self.replays.append(widget)
                self.result_frame.results.layout.insertWidget(0,widget)
        except Empty:
            pass

    def remove_replay(self, data):
        replay_ids = [replay.data.replay_id for replay in self.replays]
        index = replay_ids.index(data.replay_id)
        self.result_frame.results.layout.removeWidget(self.replays[index])
        self.replays[index].deleteLater()
        self.replays[index] = None
        self.replays.pop(index)


class SettingsTab(QFrame):
    def __init__(self):
        super().__init__()
        self.qscrollarea = QScrollArea(self)
        self.qscrollarea.setWidget(ScrollableSettingsWidget())
        self.qscrollarea.setAlignment(Qt.AlignCenter)
        self.qscrollarea.setWidgetResizable(True)



        self.info = QLabel(self)
        self.info.setText(f"circleguard v{__version__} | "
                          f"circlecore v{cg_version} | "
                          f"<a href=\"https://github.com/circleguard/circleguard/issues\">Bug Report</a>")
        self.info.setTextFormat(Qt.RichText)
        self.info.setTextInteractionFlags(Qt.TextBrowserInteraction)
        self.info.setOpenExternalLinks(True)
        self.info.setAlignment(Qt.AlignCenter)
        self.setting_buttons = WidgetCombiner(self.open_settings, self.sync_settings)

        layout = QGridLayout()
        layout.addWidget(self.info, 0,0,1,1, alignment=Qt.AlignLeft)
        layout.addWidget(self.setting_buttons, 0,1,1,1, alignment=Qt.AlignRight)
        layout.addWidget(self.qscrollarea, 1,0,1,2)

        self.setLayout(layout)


class ScrollableSettingsWidget(QFrame):
    """
    This class contains all of the actual settings content - SettingsTab just has a
    QScrollArea wrapped around this widget so that it can be scrolled down.
    """
    def __init__(self):
        super().__init__()
        self._rainbow_speed = 0.005
        self._rainbow_counter = 0
        self.timer = QTimer(self)
        self.timer.timeout.connect(self.next_color)
        self.welcome = wizard.WelcomeWindow()
        self.apikey_widget = LineEditSetting("Api Key", "", "password", "api_key")
        self.darkmode = OptionWidget("Dark mode", "Come join the dark side", "dark_theme")
        self.darkmode.box.stateChanged.connect(self.reload_theme)
        self.visualizer_info = OptionWidget("Show Visualizer info", "", "visualizer_info")
        self.visualizer_bg = OptionWidget("Black Visualizer bg", "Reopen Visualizer for it to apply", "visualizer_black_bg")
        self.visualizer_frametime = OptionWidget("Show frametime graph in visualizer", "", "visualizer_frametime")
        self.visualizer_bg.box.stateChanged.connect(self.reload_theme)
        self.visualizer_beatmap = OptionWidget("Render Hitobjects", "Reopen Visualizer for it to apply", "render_beatmap")
        self.cache = OptionWidget("Caching", "Downloaded replays will be cached locally", "caching")
        self.cache_location = FolderChooser("Cache Location", get_setting("cache_dir"), folder_mode=True)
        self.cache_location.path_signal.connect(partial(set_setting, "cache_dir"))
        self.cache.box.stateChanged.connect(self.cache_location.switch_enabled)

        self.loglevel = LoglevelWidget("")
        self.loglevel.level_combobox.currentIndexChanged.connect(self.set_loglevel)
        self.set_loglevel() # set the default loglevel in cg, not just in gui

        self.rainbow = OptionWidget("Rainbow mode", "This is an experimental function, it may cause unintended behavior!", "rainbow_accent")
        self.rainbow.box.stateChanged.connect(self.switch_rainbow)

        self.wizard = ButtonWidget("Run Wizard", "Run", "")
        self.wizard.button.clicked.connect(self.show_wizard)

        vert_spacer = QSpacerItem(0, 10, QSizePolicy.Maximum, QSizePolicy.Minimum)
        self.layout = QVBoxLayout()
<<<<<<< HEAD
        self.layout.setAlignment(Qt.AlignTop)
        self.layout.addWidget(self.open_settings)
        self.layout.addWidget(self.sync_settings)
        self.layout.addItem(vert_spacer)
=======
>>>>>>> 74519db6
        self.layout.addWidget(Separator("General"))
        self.layout.addWidget(self.apikey_widget)
        self.layout.addWidget(self.cache)
        self.layout.addItem(vert_spacer)
        self.layout.addWidget(Separator("Appearance"))
        self.layout.addWidget(self.darkmode)
        self.layout.addWidget(self.visualizer_info)
        self.layout.addWidget(self.visualizer_bg)
        self.layout.addWidget(self.visualizer_beatmap)
        self.layout.addItem(vert_spacer)
        self.layout.addWidget(Separator("Debug"))
        self.layout.addWidget(self.loglevel)
        self.layout.addWidget(ResetSettings())
        self.layout.addItem(vert_spacer)
        self.layout.addWidget(Separator("Dev"))
        self.layout.addWidget(self.rainbow)
        self.layout.addWidget(self.wizard)
        self.layout.addWidget(BeatmapTest())
        self.setLayout(self.layout)

        # we never actually set the theme to dark anywhere
        # (even if the setting is true), it should really be
        # in the main application but uh this works too
        self.reload_theme()

    def set_loglevel(self):
        for logger in logging.root.manager.loggerDict:
            logging.getLogger(logger).setLevel(self.loglevel.level_combobox.currentData())

    def next_color(self):
        (r, g, b) = colorsys.hsv_to_rgb(self._rainbow_counter, 1.0, 1.0)
        color = QColor(int(255 * r), int(255 * g), int(255 * b))
        switch_theme(get_setting("dark_theme"), color)
        self._rainbow_counter += self._rainbow_speed
        if self._rainbow_counter >= 1:
            self._rainbow_counter = 0

    def switch_rainbow(self, state):
        set_setting("rainbow_accent", 1 if state else 0)
        if get_setting("rainbow_accent"):
            self.timer.start(1000/15)
        else:
            self.timer.stop()
            switch_theme(get_setting("dark_theme"))

    def show_wizard(self):
        self.welcome.show()

    def reload_theme(self):
        switch_theme(get_setting("dark_theme"))

    def _open_settings(self):
        overwrite_config() # generate file with latest changes
        QDesktopServices.openUrl(QUrl.fromLocalFile(get_setting("config_location")))

    def _sync_settings(self):
        overwrite_with_config_settings()


class ResultsTab(QFrame):
    def __init__(self):
        super().__init__()

        layout = QVBoxLayout()
        self.qscrollarea = QScrollArea(self)
        self.results = ResultsFrame()
        self.qscrollarea.setWidget(self.results)
        self.qscrollarea.setWidgetResizable(True)
        layout.addWidget(self.qscrollarea)
        self.setLayout(layout)


class ResultsFrame(QFrame):
    def __init__(self):
        super().__init__()
        self.layout = QVBoxLayout()
        # we want widgets to fill from top down,
        # being vertically centered looks weird
        self.layout.setAlignment(Qt.AlignTop)
        self.info_label = QLabel("After running checks, this tab will fill up "
                                 "with replays that can be played back. Newest "
                                 "results appear at the top.")
        self.layout.addWidget(self.info_label)
        self.setLayout(self.layout)


class QueueTab(QFrame):
    cancel_run_signal = pyqtSignal(int) # run_id

    def __init__(self):
        super().__init__()

        self.run_widgets = []
        layout = QVBoxLayout()
        self.qscrollarea = QScrollArea(self)
        self.queue = QueueFrame()
        self.qscrollarea.setWidget(self.queue)
        self.qscrollarea.setWidgetResizable(True)
        layout.addWidget(self.qscrollarea)
        self.setLayout(layout)

    def add_run(self, run):
        run_w = RunWidget(run)
        run_w.button.clicked.connect(partial(self.cancel_run, run.run_id))
        self.run_widgets.append(run_w)
        self.queue.layout.addWidget(run_w)

    def update_status(self, run_id, status):
        self.run_widgets[run_id].update_status(status)

    def cancel_run(self, run_id):
        self.cancel_run_signal.emit(run_id)
        self.run_widgets[run_id].cancel()

class QueueFrame(QFrame):

    def __init__(self):
        super().__init__()
        self.layout = QVBoxLayout()
        self.layout.setAlignment(Qt.AlignTop)
        self.setLayout(self.layout)

class ThresholdsTab(QFrame):
    def __init__(self):
        super().__init__()
        self.qscrollarea = QScrollArea(self)
        self.qscrollarea.setWidget(ScrollableThresholdsWidget())
        self.qscrollarea.setWidgetResizable(True)

        self.layout = QVBoxLayout()
        self.layout.addWidget(self.qscrollarea)
        self.setLayout(self.layout)

class ScrollableThresholdsWidget(QFrame):
    def __init__(self):
        super().__init__()
        self.steal_max_sim = SliderBoxSetting("Max similarity", "ReplaySteal comparisons that score below this "
                "will be stored so you can view them, and printed to the console", "steal_max_sim", 100)
        self.steal_max_sim_display = SliderBoxSetting("Max similarity display", "ReplaySteal comparisons that "
                "score below this will be printed to the console", "steal_max_sim_display", 100)
        self.relax_max_ur = SliderBoxSetting("Max ur", "Replays that have a ur lower than this will be stored "
                "so you can view them, and printed to the console", "relax_max_ur", 300)
        self.relax_max_ur_display = SliderBoxSetting("Max ur display", "Replays with a ur lower than this "
                "will be printed to the console", "relax_max_ur_display", 300)
        # display options for correction are more confusing than they're worth,
        # especially when we don't have a good mechanism for storing Snaps in
        # the Result tab or visualizer support for the Snap timestamps. TODO
        # potentially add back if we can provide good support for them.
        self.correction_max_angle = SliderBoxSetting("Max angle", "Replays with a set of three points "
                "making an angle less than this (*and* also satisfying correction_min_distance) will be stored so "
                "you can view them, and printed to the console.", "correction_max_angle", 360)
        self.correction_min_distance = SliderBoxSetting("Min distance", "Replays with a set of three points "
                "where either the distance from AB or BC is greater than this (*and* also satisfying correction_max_angle) "
                "will be stored so you can view them, and printed to the console.", "correction_min_distance", 100)

        self.layout = QVBoxLayout()
        self.layout.addWidget(Separator("Replay Stealing"))
        self.layout.addWidget(self.steal_max_sim)
        self.layout.addWidget(self.steal_max_sim_display)
        self.layout.addWidget(Separator("Relax"))
        self.layout.addWidget(self.relax_max_ur)
        self.layout.addWidget(self.relax_max_ur_display)
        self.layout.addWidget(Separator("Aim Correction"))
        self.layout.addWidget(self.correction_max_angle)
        self.layout.addWidget(self.correction_min_distance)

        self.layout.setAlignment(Qt.AlignTop)
        self.setLayout(self.layout)

def switch_theme(dark, accent=QColor(71, 174, 247)):
    set_setting("dark_theme", dark)
    if dark:
        dark_p = QPalette()

        dark_p.setColor(QPalette.Window, QColor(53, 53, 53))
        dark_p.setColor(QPalette.WindowText, Qt.white)
        dark_p.setColor(QPalette.Base, QColor(25, 25, 25))
        dark_p.setColor(QPalette.AlternateBase, QColor(53, 53, 53))
        dark_p.setColor(QPalette.ToolTipBase, QColor(53, 53, 53))
        dark_p.setColor(QPalette.ToolTipText, Qt.white)
        dark_p.setColor(QPalette.Text, Qt.white)
        dark_p.setColor(QPalette.Button, QColor(53, 53, 53))
        dark_p.setColor(QPalette.ButtonText, Qt.white)
        dark_p.setColor(QPalette.BrightText, Qt.red)
        dark_p.setColor(QPalette.Highlight, accent)
        dark_p.setColor(QPalette.Inactive, QPalette.Highlight, Qt.lightGray)
        dark_p.setColor(QPalette.HighlightedText, Qt.black)
        dark_p.setColor(QPalette.Disabled, QPalette.Text, Qt.darkGray)
        dark_p.setColor(QPalette.Disabled, QPalette.ButtonText, Qt.darkGray)
        dark_p.setColor(QPalette.Disabled, QPalette.Highlight, Qt.darkGray)
        dark_p.setColor(QPalette.Disabled, QPalette.Base, QColor(53, 53, 53))
        dark_p.setColor(QPalette.Link, accent)
        dark_p.setColor(QPalette.LinkVisited, accent)

        app.setPalette(dark_p)
        app.setStyleSheet("""
                QToolTip {
                    color: #ffffff;
                    background-color: #2a2a2a;
                    border: 1px solid white;
                }
                QLabel {
                        font-weight: Normal;
                }
                QTextEdit {
                        background-color: #212121;
                }
                LoadableW {
                        border: 1.5px solid #272727;
                }
                CheckW {
                        border: 1.5px solid #272727;
                }
                DragWidget {
                        border: 1.5px solid #272727;
                }""")
    else:
        app.setPalette(app.style().standardPalette())
        updated_palette = QPalette()
        # fixes inactive items not being greyed out
        updated_palette.setColor(QPalette.Disabled, QPalette.ButtonText, Qt.darkGray)
        updated_palette.setColor(QPalette.Highlight, accent)
        updated_palette.setColor(QPalette.Disabled, QPalette.Highlight, Qt.darkGray)
        updated_palette.setColor(QPalette.Inactive, QPalette.Highlight, Qt.darkGray)
        updated_palette.setColor(QPalette.Link, accent)
        updated_palette.setColor(QPalette.LinkVisited, accent)
        app.setPalette(updated_palette)
        app.setStyleSheet("""
                QToolTip {
                    color: #000000;
                    background-color: #D5D5D5;
                    border: 1px solid white;
                }
                QLabel {
                    font-weight: Normal;
                }
                LoadableW {
                    border: 1.5px solid #bfbfbf;
                }
                CheckW {
                    border: 1.5px solid #bfbfbf;
                }
                DragWidget {
                    border: 1.5px solid #bfbfbf;
                }""")


if __name__ == "__main__":
    # app is initialized at the top of the file
    WINDOW = WindowWrapper(app.clipboard())
    set_event_window(WINDOW)
    WINDOW.resize(900, 750)
    WINDOW.show()
    if not get_setting("ran"):
        welcome = wizard.WelcomeWindow()
        welcome.show()
        set_setting("ran", True)

    app.lastWindowClosed.connect(WINDOW.cancel_all_runs)
    app.aboutToQuit.connect(WINDOW.on_application_quit)
    app.exec_()<|MERGE_RESOLUTION|>--- conflicted
+++ resolved
@@ -979,13 +979,8 @@
 
         vert_spacer = QSpacerItem(0, 10, QSizePolicy.Maximum, QSizePolicy.Minimum)
         self.layout = QVBoxLayout()
-<<<<<<< HEAD
         self.layout.setAlignment(Qt.AlignTop)
-        self.layout.addWidget(self.open_settings)
-        self.layout.addWidget(self.sync_settings)
         self.layout.addItem(vert_spacer)
-=======
->>>>>>> 74519db6
         self.layout.addWidget(Separator("General"))
         self.layout.addWidget(self.apikey_widget)
         self.layout.addWidget(self.cache)
