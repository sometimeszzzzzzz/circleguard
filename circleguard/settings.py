--- conflicted
+++ resolved
@@ -239,17 +239,6 @@
         for k in config[section]:
             try:
                 type_ = TYPES[k][0]
-<<<<<<< HEAD
-                if type_ is bool:
-                    val = config.getboolean(section, k)
-                elif type_ is int:
-                    val = config.getint(section, k)
-                else:
-                    val = config.get(section, k)
-                update_default(k, val)
-            except KeyError:  # key was in older version but has been removed, so we just ignore it
-                    pass
-=======
             except KeyError:
                 # there's a key in the .cfg file that we don't have; ignore it
                 continue
@@ -261,8 +250,6 @@
                 val = config.get(section, k)
             set_setting(k, val)
 
->>>>>>> 89977036
-
 def reset_defaults():
     SETTINGS.clear()
     for d in DEFAULTS.values():
@@ -270,16 +257,12 @@
             SETTINGS.setValue(key, value)
     SETTINGS.sync()
 
-<<<<<<< HEAD
-def update_default(name, value):
-=======
 
 def set_setting(name, value):
     for linkable_setting in LinkableSetting.registered_classes:
         if linkable_setting.filter(name):
             linkable_setting.on_setting_changed(value)
 
->>>>>>> 89977036
     SETTINGS.setValue(name, TYPES[name][0](value))
 
 def initialize_dirs():
