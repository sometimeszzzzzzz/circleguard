--- conflicted
+++ resolved
@@ -28,16 +28,6 @@
             "You may of course use any formatting directive in the settings (instead of the default %X) that datetime supports.\n\n"
             "After you change settings, you must press the \"sync\" button on the settings tab for them to take effect.\n\n"
             "This file may be edited without Circleguard being open. Any changes will take effect the next time you open Circleguard.",
-<<<<<<< HEAD
-=======
-    "Locations": {
-        "section": "The path to various file or directories used by the program",
-        "cache_dir": "Where we store caches for circlecore (replays) and slider (beatmaps).\n"
-                "If this location doesn't exist, it will be created, including any nonexistent directories in the path",
-        "config_location": "Where the circelguard.cfg file (this very file) resides.",
-        "log_dir": "Where to write logs. We currently use a single log file (circleguard.log), but the setting is a directory to allow for future expansion"
-    },
->>>>>>> 5a6fae1c
     "Messages": {
         "section": "Messages written to the terminal (the text box at the bottom of the Main tab) at various times.",
         "message_loading_info": "Displayed when we load the info for replays. Occurs before loading the replays themselves",
@@ -67,14 +57,15 @@
     },
     "Visualizer": {
         "section": "Settings regarding the replay visualizer.",
-        "visualizer_info": "If True, info about the players is displayed on the visualizer",
+        "visualizer_info": "If True, displays some info about the replays while the visualizer is playing",
         "visualizer_black_bg": "If True, uses a pure black background for the visualizer. Otherwise uses the background of the current theme",
+        "visualizer_frametime": "If True, displays a frametime graph at the bottom right",
         "default_speed": "The speed the visualizer defaults to when visualizing a new replay",
         "speed_options": "The speed options available to change to in the visualizer. The value of Visualizer/default_speed must appear in this list"
     },
     "Locations": {
         "section": "The paths to various file or directories used by Circleguard.",
-        "cache_location": "Where the cache to read and write replays to is.\n"
+        "cache_dir": "Where we store caches for circlecore (replays) and slider (beatmaps).\n"
                 "If this location doesn't exist, it will be created, including any nonexistent directories in the path",
         "config_location": "Where the circelguard.cfg file (this very file) resides",
         "log_dir": "Where to write logs. We currently use a single log file (circleguard.log), but the setting is a directory to allow for future expansion"
@@ -92,20 +83,9 @@
         "correction_min_distance_display": "Unused. Aim Correction does not currently have display options"
     },
     "Appearance": {
-<<<<<<< HEAD
         "section": "How Circleguard looks.",
         "dark_theme": "If True, uses a dark theme for Circleguard",
         "required_style": "The css to apply to a widget if it is required to be filled in to complete an action. This is applied if a required field in a Loadable is empty when you click run, for instance"
-=======
-        "dark_theme": "Dark theme skins the application to be a bit easier on the eyes. The gui is developed with a dark theme in mind first, light theme second",
-        "visualizer_info": "If True, displays some info about the replays while the visualizer is playing",
-        "visualizer_bg": "If True, uses a pure black background for the visualizer. If False, uses the default background of the current theme",
-        "visualizer_frametime": "If True, displays a frametime graph at the bottom right"
-    },
-    "Experimental": {
-        "section": "These settings are liable to be resource-intensive, behave in unexpected ways, or haven't been tested fully yet. Proceed at your own risk",
-        "rainbow_accent": "Makes the accent color (defines the color of the highlight around the currently focused widget, among other things) constantly cycle through colors"
->>>>>>> 5a6fae1c
     },
     "Logs": {
         "log_save": "Whether to save logs to a file (whose path is defined by Locations/log_dir)",
@@ -144,14 +124,6 @@
 
 
 DEFAULTS = {
-<<<<<<< HEAD
-=======
-    "Locations": {
-        "cache_dir": QStandardPaths.writableLocation(QStandardPaths.AppDataLocation) + "/cache/",
-        "log_dir": QStandardPaths.writableLocation(QStandardPaths.AppDataLocation) + "/logs/",
-        "config_location": QStandardPaths.writableLocation(QStandardPaths.AppDataLocation) + "/circleguard.cfg"
-    },
->>>>>>> 5a6fae1c
     "Messages": {
         "message_loading_info":            "[{ts:%X}] Loading replay info",
         "message_loading_replays":         "[{ts:%X}] Loading {num_unloaded} of {num_total} replays ({num_previously_loaded} replays previously loaded)",
@@ -212,11 +184,13 @@
     "Visualizer": {
         "visualizer_info": True,
         "visualizer_black_bg": False,
+        "visualizer_frametime": False,
+        "render_beatmap": True,
         "default_speed": float(1), # so type() returns float, since we want to allow float values, not just int
         "speed_options": [0.1, 0.25, 0.5, 0.75, 1, 1.25, 1.5, 2, 5, 10]
     },
     "Locations": {
-        "cache_location": QStandardPaths.writableLocation(QStandardPaths.AppDataLocation) + "/cache.db",
+        "cache_dir": QStandardPaths.writableLocation(QStandardPaths.AppDataLocation) + "/cache/",
         "log_dir": QStandardPaths.writableLocation(QStandardPaths.AppDataLocation) + "/logs/",
         "config_location": QStandardPaths.writableLocation(QStandardPaths.AppDataLocation) + "/circleguard.cfg"
     },
@@ -232,18 +206,11 @@
     },
     "Appearance": {
         "dark_theme": False,
-<<<<<<< HEAD
         "required_style": "QLineEdit { border: 1px solid red }\n"
                           "WidgetCombiner { border: 1px solid red }"
-=======
-        "visualizer_info": True,
-        "visualizer_bg": False,
-        "visualizer_frametime": False,
-        "render_beatmap": True
     },
     "Experimental": {
         "rainbow_accent": False
->>>>>>> 5a6fae1c
     },
     "Logs": {
         "log_save": True,
@@ -276,7 +243,6 @@
         "message_loading_replays"
     ],
     "1.3.0": [
-<<<<<<< HEAD
         "message_loading_replays",
         "message_starting_investigation",
         "message_finished_investigation",
@@ -302,16 +268,12 @@
         "correction_min_distance",
         "correction_min_distance_display",
         "visualizer_black_bg",
+        "visualizer_frametime",
+        "render_beatmap",
         "required_style",
         "cache_location",
-        "log_dir"
-=======
-        "cache_dir",
         "log_dir",
-        "message_loading_replays",
-        "visualizer_frametime",
-        "render_beatmap"
->>>>>>> 5a6fae1c
+        "cache_dir"
     ]
 }
 
