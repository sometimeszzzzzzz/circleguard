--- conflicted
+++ resolved
@@ -130,7 +130,7 @@
         Called when our setting is changed from the gui,
         and our internal settings need to be updated to reflect that.
         """
-        update_default(self.setting, value)
+        set_setting(self.setting, value)
 
 DEFAULTS = {
     "Locations": {
@@ -256,11 +256,12 @@
     SETTINGS.sync()
 
 
-<<<<<<< HEAD
-=======
 def set_setting(name, value):
+    for linkable_setting in LinkableSetting.registered_classes:
+        if linkable_setting.filter(name):
+            linkable_setting.on_setting_changed(value)
+
     SETTINGS.setValue(name, TYPES[name][0](value))
->>>>>>> 2a49f1e2
 
 # overwrites circleguard.cfg with our settings
 def overwrite_config():
@@ -290,13 +291,6 @@
         config.write(f)
 
 
-def update_default(name, value):
-    for linkable_setting in LinkableSetting.registered_classes:
-        if linkable_setting.filter(name):
-            linkable_setting.on_setting_changed(value)
-
-    SETTINGS.setValue(name, TYPES[name][0](value))
-
 
 TYPES = {k:[type(v), section] for section,d in DEFAULTS.items() for k,v in d.items()}
 SETTINGS = QSettings("Circleguard", "Circleguard")
