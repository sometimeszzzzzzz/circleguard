--- conflicted
+++ resolved
@@ -1,16 +1,10 @@
 import threading
 
-<<<<<<< HEAD
-from circleguard import utils, Mod
-from circleparse.beatmap import Beatmap
-=======
 from circleguard import Mod, Keys
 from slider import Beatmap, Library
 from slider.beatmap import Circle, Slider, Spinner
 from slider.curve import Bezier, MultiBezier
 from slider.mod import circle_radius, od_to_ms
-# pylint: disable=no-name-in-module
->>>>>>> 5a6fae1c
 from PyQt5.QtCore import Qt, QTimer, pyqtSignal, QPointF
 from PyQt5.QtWidgets import QWidget, QFrame, QMainWindow, QGridLayout, QSlider, QPushButton, QShortcut, QLabel
 from PyQt5.QtGui import QColor, QPainterPath, QPainter, QPen, QKeySequence, QIcon, QPalette, QBrush
@@ -31,42 +25,22 @@
 FRAMES_ON_SCREEN = 15 # how many frames for each replay to draw on screen at a time
 PEN_BLACK = QPen(QColor(17, 17, 17))
 PEN_WHITE = QPen(QColor(255, 255, 255))
-<<<<<<< HEAD
-X_OFFSET = 64
-Y_OFFSET = 48
-SPEED_OPTIONS = get_setting("speed_options")
-=======
 X_OFFSET = 64+192
 Y_OFFSET = 48+48
-SPEED_OPTIONS = [0.01, 0.10, 0.25, 0.50, 0.75, 1.00, 1.25, 1.50, 2.00, 5.00, 10.00]
+SPEED_OPTIONS = get_setting("speed_options")
 SCREEN_WIDTH = 640+384
 SCREEN_HEIGHT = 480+96
->>>>>>> 5a6fae1c
 
 
 class _Renderer(QFrame):
     update_signal = pyqtSignal(int)
 
-<<<<<<< HEAD
-    def __init__(self, replays=[], beatmap_path="", parent=None, speed=1):
-        super(_Renderer, self).__init__(parent)
-        # initialize variables
-        self.setFixedSize(640, 480)
-        self.replay_amount = len(replays)
-        self.current_time = 0
-        self.pos = [1]*self.replay_amount # so our first frame is at data[0] since we do pos + 1
-        self.buffer = [[[[0, 0, 0]]]*self.replay_amount][0]
-        self.buffer_additions = [[[[0, 0, 0]]]*self.replay_amount][0]
-        self.clock = clock.Timer(speed)
-        self.last_time = time.time_ns()
-=======
-    def __init__(self, replays=[], beatmap_id=None, beatmap_path=None, parent=None):
+    def __init__(self, replays=[], beatmap_id=None, beatmap_path=None, parent=None, speed=1):
         super(_Renderer, self).__init__(parent)
         self.setMinimumSize(SCREEN_WIDTH, SCREEN_HEIGHT)
         self.painter = QPainter()
 
         # beatmap init stuff
->>>>>>> 5a6fae1c
         self.hitobjs = []
         if beatmap_path is not None:
             self.beatmap = Beatmap.from_path(beatmap_path)
@@ -107,14 +81,6 @@
         self.replay_amount = len(replays)
         self.players = []
         for replay in replays:
-<<<<<<< HEAD
-            self.data.append(replay.as_list_with_timestamps()) # t,x,y
-            self.usernames.append(replay.username)
-        # flip all replays with hr
-        for i, replay in enumerate(replays):
-            if Mod.HR in replay.mods:
-                for d in self.data[i]:
-=======
             self.players.append(
                 Player(data=np.array(replay.as_list_with_timestamps()),
                        replay=replay,
@@ -124,32 +90,27 @@
                        cursor_color=QPen(QColor().fromHslF(replays.index(replay) / self.replay_amount, 0.75, 0.5)),
                        pos=0))
         self.playback_len = max(player.data[-1][0] for player in self.players) if self.replay_amount > 0 else self.playback_len
-        ## flip all replays with hr
+        # flip all replays with hr
         for player in self.players:
             if Mod.HardRock in player.replay.mods:
                 for d in player.data:
->>>>>>> 5a6fae1c
                     d[2] = 384 - d[2]
 
         # clock stuff
-        self.clock = clock.Timer()
+        self.clock = clock.Timer(speed)
         self.paused = False
         self.play_direction = 1
 
         # debug stuff
-        self.frame_time_clock = clock.Timer()
+        self.frame_time_clock = clock.Timer(1)
         self.last_frame = 0
         self.frame_times = []
 
         # render stuff
         self.timer = QTimer(self)
         self.timer.timeout.connect(self.next_frame_from_timer)
-<<<<<<< HEAD
-        self.timer.start(1000/60) # 60fps (1000ms/60frames)
-=======
-        self.timer.start(1000/60)  # 62 fps (1000ms/60frames but the result can only be a integer)
+        self.timer.start(1000/60) # 62 fps (1000ms/60frames but the result can only be a integer)
         self.next_frame()
->>>>>>> 5a6fae1c
 
     def next_frame_from_timer(self):
         """
@@ -165,17 +126,10 @@
         """
         prepares next frame
         """
-<<<<<<< HEAD
-        current_time = self.clock.get_time()
-        if self.replay_amount > 0:
-            if current_time > self.data[0][-1][0] or current_time < 0: # resets visualizer if at end
-                self.reset(end=True if self.clock.current_speed < 0 else False)
-=======
         # just update the frame if currently loading
         if self.is_loading:
             self.update()
             return
->>>>>>> 5a6fae1c
 
         current_time = self.clock.get_time()
         # resets visualizer if at end
@@ -199,13 +153,6 @@
         index = 0
         self.hitobjs = []
         while not found_all:
-<<<<<<< HEAD
-            current_hitobj = self.beatmap.hitobjects[index]
-            if current_hitobj.time-preempt < time < current_hitobj.time or ((current_hitobj.time-preempt < time < current_hitobj.time + current_hitobj.duration) if 2 & current_hitobj.type else False): #
-                current_hitobj.preempt = preempt
-                current_hitobj.fade_in = fade_in
-                current_hitobj.hitwindow = hitwindow
-=======
             current_hitobj = self.beatmap.hit_objects[index]
             hit_t = current_hitobj.time.total_seconds() * 1000
             if isinstance(current_hitobj, Slider) or isinstance(current_hitobj, Spinner):
@@ -213,7 +160,6 @@
             else:
                 hit_end = hit_t + self.hitwindow + (self.fade_in)
             if hit_t - self.preempt < current_time < hit_end:
->>>>>>> 5a6fae1c
                 self.hitobjs.append(current_hitobj)
             elif hit_t > current_time:
                 found_all = True
@@ -225,20 +171,12 @@
         """
         Called whenever self.update() is called. Draws all cursors and Hitobjects
         """
-<<<<<<< HEAD
-        painter = QPainter(self)
-        painter.setRenderHint(QPainter.Antialiasing)
-        black_bg = get_setting("visualizer_black_bg")
-        painter.setPen(PEN_WHITE if (get_setting("dark_theme") or black_bg) else PEN_BLACK)
-=======
         self.painter.begin(self)
         self.painter.setRenderHint(QPainter.TextAntialiasing, True)
         self.painter.setRenderHint(QPainter.Antialiasing, True)
-        self.painter.setRenderHint(QPainter.HighQualityAntialiasing, True)
-        black_bg = get_setting("visualizer_bg")
+        black_bg = get_setting("visualizer_black_bg")
         self.painter.setPen(PEN_WHITE if (get_setting("dark_theme") or black_bg) else PEN_BLACK)
         _pen = self.painter.pen()
->>>>>>> 5a6fae1c
         if black_bg:
             pal = QPalette()
             pal.setColor(QPalette.Background, Qt.black)
@@ -308,28 +246,6 @@
         Args:
            QPainter painter: The painter.
         """
-<<<<<<< HEAD
-        _pen = painter.pen()
-        # time of the last replay event in the buffer (most recent point on
-        # screen). ``self.clock.get_time`` is slow by a frame and sometimes
-        # lower than the real current time by a millisecond as well.
-
-        # self.buffer[i] is sometimes an empty array, so check that before indexing
-        all_moving = all(self.buffer[i] and self.buffer[i][-1][0] for i in range(self.replay_amount))
-        if all_moving:
-            painter.drawText(0, 15, f"Clock: {self.buffer[0][-1][0]} ms")
-        # if the buffer doesn't have time values (t=0), we're at the very
-        # beginning of a replay, a slightly innacurate clock is better than
-        # always showing 0
-        else:
-            painter.drawText(0, 15, f"Clock: {self.clock.get_time():.0f} ms")
-
-        if self.replay_amount > 0:
-            for i in range(self.replay_amount):
-                painter.setPen(self.CURSOR_COLORS[i])
-                if len(self.buffer[i]) > 0: # skips empty buffers
-                    painter.drawText(0, 30+(15*i), f"Cursor {self.usernames[i]}: {int(self.buffer[i][-1][1])}, {int(self.buffer[i][-1][2])}")
-=======
         _pen = self.painter.pen()
         self.painter.setOpacity(0.25)
         self.painter.drawRect(X_OFFSET, Y_OFFSET, 512, 384)
@@ -349,24 +265,17 @@
                     self.painter.setOpacity(1)
                     self.painter.setPen(p)
                     self.painter.drawText(31, 27 + (11 * i), f"{player.username} {player.mods}: {int(player.buffer[-1][1])}, {int(player.buffer[-1][2])}")
->>>>>>> 5a6fae1c
                 else:
                     self.painter.drawText(35, 27 + (11 * i), f"{player.username} {player.mods}: Not yet loaded")
             self.painter.setPen(_pen)
             if self.replay_amount == 2:
                 try:
-<<<<<<< HEAD
-                    distance = math.sqrt(((self.buffer[i-1][-1][1] - self.buffer[i][-1][1]) ** 2) + ((self.buffer[i-1][-1][2] - self.buffer[i][-1][2]) ** 2))
-                    painter.drawText(0, 45 + (15 * i), f"Distance {self.usernames[i-1]} {self.usernames[i]}: {int(distance)}px")
-                except IndexError: # Edge case where we only have data from one cursor
-=======
                     player = self.players[i]
                     prev_player = self.players[i - 1]
                     distance = math.sqrt(((prev_player.buffer[-1][1] - player.buffer[-1][1]) ** 2) +
                                          ((prev_player.buffer[-1][2] - player.buffer[-1][2]) ** 2))
                     self.painter.drawText(5, 39 + (12 * i), f"Distance {prev_player.username}-{player.username}: {int(distance)}px")
-                except IndexError:  # Edge case where we only have data from one cursor
->>>>>>> 5a6fae1c
+                except IndexError: # Edge case where we only have data from one cursor
                     pass
 
     def paint_frametime_graph(self):
@@ -466,17 +375,10 @@
         p = hitobj.position
         _pen = QPen(QColor(c.red(), c.green(), c.blue(), hitcircle_alpha))
         _pen.setWidth(WIDTH_CIRCLE_BORDER)
-<<<<<<< HEAD
-        painter.setPen(_pen)
-        painter.setBrush(QBrush(QColor(c.red(),c.green(),c.blue(),int(hitcircle_alpha/4)))) # fill hitcircle
-        painter.drawEllipse(hitobj.x-hircircle_radius+X_OFFSET, hitobj.y-hircircle_radius+Y_OFFSET, hircircle_radius*2, hircircle_radius*2) # Qpoint placed it at the wrong position, no idea why
-        painter.setBrush(QBrush(QColor(c.red(),c.green(),c.blue(),0)))
-=======
-        self.painter.setPen(_pen)
-        self.painter.setBrush(QBrush(QColor(c.red(), c.green(), c.blue(), int(hitcircle_alpha / 4))))  # fill hitcircle
+        self.painter.setPen(_pen)
+        self.painter.setBrush(QBrush(QColor(c.red(), c.green(), c.blue(), int(hitcircle_alpha / 4)))) # fill hitcircle
         self.painter.drawEllipse(QPointF(p.x + X_OFFSET, p.y + Y_OFFSET), self.hitcircle_radius, self.hitcircle_radius)
         self.painter.setBrush(QBrush(QColor(c.red(), c.green(), c.blue(), 0)))
->>>>>>> 5a6fae1c
 
     def draw_spinner(self, hitobj):
         """
@@ -501,15 +403,9 @@
 
         spinner_radius = (big_circle * (1 - spinner_scale))
         _pen = QPen(QColor(c.red(), c.green(), c.blue(), hitcircle_alpha))
-<<<<<<< HEAD
-        _pen.setWidth(int(WIDTH_CIRCLE_BORDER/2))
-        painter.setPen(_pen)
-        painter.drawEllipse(512/2-spinner_radius+X_OFFSET, 384/2-spinner_radius+Y_OFFSET, spinner_radius*2, spinner_radius*2) # Qpoint placed it at the wrong position, no idea why
-=======
         _pen.setWidth(int(WIDTH_CIRCLE_BORDER / 2))
         self.painter.setPen(_pen)
         self.painter.drawEllipse(QPointF(512 / 2 + X_OFFSET, 384 / 2 + Y_OFFSET), spinner_radius, spinner_radius)
->>>>>>> 5a6fae1c
 
     def draw_approachcircle(self, hitobj):
         """
@@ -528,15 +424,9 @@
         p = hitobj.position
         approachcircle_radius = self.hitcircle_radius * approachcircle_scale
         _pen = QPen(QColor(c.red(), c.green(), c.blue(), hitcircle_alpha))
-<<<<<<< HEAD
-        _pen.setWidth(int(WIDTH_CIRCLE_BORDER/2))
-        painter.setPen(_pen)
-        painter.drawEllipse(hitobj.x-approachcircle_radius+X_OFFSET, hitobj.y-approachcircle_radius+Y_OFFSET, approachcircle_radius*2, approachcircle_radius*2) # Qpoint placed it at the wrong position, no idea why
-=======
         _pen.setWidth(int(WIDTH_CIRCLE_BORDER / 2))
         self.painter.setPen(_pen)
         self.painter.drawEllipse(QPointF(p.x + X_OFFSET, p.y + Y_OFFSET), approachcircle_radius, approachcircle_radius)
->>>>>>> 5a6fae1c
 
     def draw_slider(self, hitobj):
         """
@@ -689,18 +579,11 @@
         self.clock.resume()
 
 
-<<<<<<< HEAD
-class _Interface(QFrame):
-    def __init__(self, replays=[], beatmap_path=""):
-        super(_Interface, self).__init__()
-        speed = get_setting("default_speed")
-        self.renderer = _Renderer(replays, beatmap_path, speed=speed)
-=======
 class _Interface(QWidget):
     def __init__(self, replays=[], beatmap_id=None, beatmap_path=None):
         super(_Interface, self).__init__()
-        self.renderer = _Renderer(replays, beatmap_id, beatmap_path)
->>>>>>> 5a6fae1c
+        speed = get_setting("default_speed")
+        self.renderer = _Renderer(replays, beatmap_id, beatmap_path, speed=speed)
 
         self.layout = QGridLayout()
         self.slider = QSlider(Qt.Horizontal)
@@ -787,13 +670,8 @@
         self.renderer.play_direction = -1
         self._update_speed()
 
-<<<<<<< HEAD
     def update_speed(self, speed):
         self.renderer.clock.change_speed(speed * self.renderer.play_direction)
-=======
-    def _update_speed(self):
-        self.renderer.clock.change_speed(float(self.speed_label.text()) * self.renderer.play_direction)
->>>>>>> 5a6fae1c
 
     def previous_frame(self):
         self.renderer.pause()
@@ -804,11 +682,7 @@
         self.renderer.search_nearest_frame(reverse=False)
 
     def pause(self):
-<<<<<<< HEAD
         if self.renderer.paused:
-=======
-        if (self.renderer.paused):
->>>>>>> 5a6fae1c
             self.pause_button.setIcon(QIcon(str(resource_path("./resources/pause.png"))))
             self.renderer.resume()
         else:
@@ -818,7 +692,6 @@
     def lower_speed(self):
         index = SPEED_OPTIONS.index(self.renderer.clock.current_speed)
         if index != 0:
-<<<<<<< HEAD
             speed = SPEED_OPTIONS[index - 1]
             self.speed_label.setText(str(speed) + "x")
             self.update_speed(speed)
@@ -829,16 +702,6 @@
             speed = SPEED_OPTIONS[index + 1]
             self.speed_label.setText(str(speed) + "x")
             self.update_speed(speed)
-=======
-            self.speed_label.setText(str(SPEED_OPTIONS[index - 1]))
-            self._update_speed()
-
-    def increase_speed(self):
-        index = SPEED_OPTIONS.index(float(self.speed_label.text()))
-        if index != len(SPEED_OPTIONS) - 1:
-            self.speed_label.setText(str(SPEED_OPTIONS[index + 1]))
-            self._update_speed()
->>>>>>> 5a6fae1c
 
 
 class VisualizerWindow(QMainWindow):
