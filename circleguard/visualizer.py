import threading

from circleguard import Mod, Keys
from slider import Beatmap, Library
from slider.beatmap import Circle, Slider, Spinner
from slider.curve import Bezier, MultiBezier
from slider.mod import circle_radius, od_to_ms
from PyQt5.QtCore import Qt, QTimer, pyqtSignal, QPointF
from PyQt5.QtWidgets import QWidget, QFrame, QMainWindow, QGridLayout, QSlider, QPushButton, QShortcut, QLabel
from PyQt5.QtGui import QColor, QPainterPath, QPainter, QPen, QKeySequence, QIcon, QPalette, QBrush

import clock
from utils import resource_path, Player
from settings import get_setting

import math

import numpy as np

PREVIOUS_ERRSTATE = np.seterr('raise')

WIDTH_LINE = 1
WIDTH_POINT = 3
WIDTH_CIRCLE_BORDER = 8
FRAMES_ON_SCREEN = 15 # how many frames for each replay to draw on screen at a time
PEN_BLACK = QPen(QColor(17, 17, 17))
PEN_WHITE = QPen(QColor(255, 255, 255))
X_OFFSET = 64+192
Y_OFFSET = 48+48
SCREEN_WIDTH = 640+384
SCREEN_HEIGHT = 480+96


class _Renderer(QFrame):
    update_signal = pyqtSignal(int)

    def __init__(self, replays=[], beatmap_id=None, beatmap_path=None, parent=None, speed=1):
        super(_Renderer, self).__init__(parent)
        self.setMinimumSize(SCREEN_WIDTH, SCREEN_HEIGHT)
        self.painter = QPainter()

        # beatmap init stuff
        self.hitobjs = []
        if beatmap_path is not None:
            self.beatmap = Beatmap.from_path(beatmap_path)
            self.has_beatmap = True
            self.playback_len = self.get_hit_endtime(self.beatmap.hit_objects[-1])
        elif beatmap_id is not None:
            self.beatmap = Library(get_setting("cache_dir")).lookup_by_id(beatmap_id, download=True, save=True)
            self.has_beatmap = True
            self.playback_len = self.get_hit_endtime(self.beatmap.hit_objects[-1])
        else:
            self.playback_len = 0
            self.has_beatmap = False
        if not get_setting("render_beatmap"):
            self.has_beatmap = False
        # beatmap stuff
        if self.has_beatmap:
            # values taken from https://github.com/ppy/osu-wiki/blob/master/meta/unused/difficulty-settings.md
            # but it was taken from the osu! wiki since then so this might be a bit incorrect.
            if self.beatmap.approach_rate == 5:
                self.preempt = 1200
            elif self.beatmap.approach_rate < 5:
                self.preempt = 1200 + 600 * (5 - self.beatmap.approach_rate) / 5
            else:
                self.preempt = 1200 - 750 * (self.beatmap.approach_rate - 5) / 5
            self.hitwindow = od_to_ms(self.beatmap.overall_difficulty).hit_50
            self.fade_in = 400
            self.hitcircle_radius = circle_radius(self.beatmap.circle_size) - WIDTH_CIRCLE_BORDER / 2
            ## loading stuff
            self.is_loading = True
            self.sliders_total = 0
            self.sliders_current = 0
            self.thread = threading.Thread(target=self.process_sliders)
            self.thread.start()
        else:
            self.is_loading = False

        # replay stuff
        self.replay_amount = len(replays)
        self.players = []
        for replay in replays:
            self.players.append(
                Player(data=np.array(replay.as_list_with_timestamps()),
                       replay=replay,
                       username=replay.username,
                       mods=replay.mods.short_name(),
                       buffer=[],
                       cursor_color=QPen(QColor().fromHslF(replays.index(replay) / self.replay_amount, 0.75, 0.5)),
                       pos=0))
        self.playback_len = max(player.data[-1][0] for player in self.players) if self.replay_amount > 0 else self.playback_len
        # flip all replays with hr
        for player in self.players:
            if Mod.HardRock in player.replay.mods:
                for d in player.data:
                    d[2] = 384 - d[2]

        # clock stuff
        self.clock = clock.Timer(speed)
        self.paused = False
        self.play_direction = 1

        # debug stuff
        self.frame_time_clock = clock.Timer(1)
        self.last_frame = 0
        self.frame_times = []

        # render stuff
        self.timer = QTimer(self)
        self.timer.timeout.connect(self.next_frame_from_timer)
        self.timer.start(1000/60) # 62 fps (1000ms/60frames but the result can only be a integer)
        self.next_frame()

    def next_frame_from_timer(self):
        """
        Has the same effect as next_frame except if paused, where it returns. This is to allow
        the back/forward buttons to advance frame by frame while still paused (as they connect directly to next
        and previous frame), while still pausing the automatic timer advancement.
        """
        if self.paused:
            return
        self.next_frame()

    def next_frame(self):
        """
        prepares next frame
        """
        # just update the frame if currently loading
        if self.is_loading:
            self.update()
            return

        current_time = self.clock.get_time()
        # resets visualizer if at end
        if current_time > self.playback_len or current_time < 0:
            self.reset(end=True if self.clock.current_speed < 0 else False)

        for player in self.players:
            player.pos = np.searchsorted(player.data.T[0], current_time, "right")
            magic = player.pos - FRAMES_ON_SCREEN if player.pos >= FRAMES_ON_SCREEN else 0
            player.buffer = player.data[magic:player.pos]

        if self.has_beatmap:
            self.get_hitobjects()
        self.update_signal.emit(current_time)
        self.update()

    def get_hitobjects(self):
        # get current hitobjects
        current_time = self.clock.get_time()
        found_all = False
        index = 0
        self.hitobjs = []
        while not found_all:
            current_hitobj = self.beatmap.hit_objects[index]
            hit_t = current_hitobj.time.total_seconds() * 1000
            if isinstance(current_hitobj, Slider) or isinstance(current_hitobj, Spinner):
                hit_end = self.get_hit_endtime(current_hitobj) + (self.fade_in)
            else:
                hit_end = hit_t + self.hitwindow + (self.fade_in)
            if hit_t - self.preempt < current_time < hit_end:
                self.hitobjs.append(current_hitobj)
            elif hit_t > current_time:
                found_all = True
            if index == len(self.beatmap.hit_objects) - 1:
                found_all = True
            index += 1

    def paintEvent(self, event):
        """
        Called whenever self.update() is called. Draws all cursors and Hitobjects
        """
        self.painter.begin(self)
        self.painter.setRenderHint(QPainter.TextAntialiasing, True)
        self.painter.setRenderHint(QPainter.Antialiasing, True)
        black_bg = get_setting("visualizer_black_bg")
        self.painter.setPen(PEN_WHITE if (get_setting("dark_theme") or black_bg) else PEN_BLACK)
        _pen = self.painter.pen()
        if black_bg:
            pal = QPalette()
            pal.setColor(QPalette.Background, Qt.black)
            self.setAutoFillBackground(True)
            self.setPalette(pal)
        # loading screen
        if self.is_loading:
            if self.thread.is_alive():
                self.draw_loading_screen()
                self.painter.end()
                return
            else:
                self.is_loading = False
                self.clock.reset()
                self.painter.end()
                return
        # debug stuff
        self.frame_times.insert(0, self.frame_time_clock.get_time() - self.last_frame)
        self.frame_times = self.frame_times[:120]
        self.last_frame = self.frame_time_clock.get_time()
        # beatmap
        if self.has_beatmap:
            self.paint_beatmap()
        # cursors
        for player in self.players:
            self.paint_cursor(player)
        # other info
        self.painter.setPen(_pen)
        if get_setting("visualizer_info"):
            self.paint_info()
        if get_setting("visualizer_frametime"):
            self.paint_frametime_graph()
        self.painter.end()

    def paint_cursor(self, player):
        """
        Draws a cursor.

        Arguments:
            QPainter painter: The painter.
            Integer index: The index of the cursor to be drawn.
        """
        alpha_step = 1 / FRAMES_ON_SCREEN
        _pen = player.cursor_color
        _pen.setWidth(WIDTH_LINE)
        self.painter.setPen(_pen)
        for i in range(len(player.buffer) - 1):
            self.draw_line(i * alpha_step, (player.buffer[i][1], player.buffer[i][2]),
                                           (player.buffer[i + 1][1], player.buffer[i + 1][2]))
        _pen.setWidth(WIDTH_POINT)
        self.painter.setPen(_pen)
        for i in range(len(player.buffer) - 1):
            self.draw_point(i * alpha_step, (player.buffer[i][1], player.buffer[i][2]))
            if i == len(player.buffer) - 2:
                self.draw_point((i + 1) * alpha_step, (player.buffer[i + 1][1], player.buffer[i + 1][2]))
        # reset alpha
        self.painter.setOpacity(1)

    def paint_beatmap(self):
        for hitobj in self.hitobjs[::-1]:
            self.draw_hitobject(hitobj)

    def paint_info(self):
        """
        Draws various Information.

        Args:
           QPainter painter: The painter.
        """
        _pen = self.painter.pen()
        self.painter.setOpacity(0.25)
        self.painter.drawRect(X_OFFSET, Y_OFFSET, 512, 384)
        self.painter.setOpacity(1)
        self.painter.drawText(5, 15, f"Clock: {round(self.clock.get_time())} ms | Cursor count: {len(self.players)}")
        if self.replay_amount > 0:
            for i in range(len(self.players)):
                player = self.players[i]
                p = player.cursor_color
                self.painter.setPen(QColor(0, 0, 0, 0))
                self.painter.setBrush(QBrush(p.color()))
                if len(player.buffer) > 0:  # skips empty buffers
                    self.painter.setOpacity(1 if Keys.M1 in Keys(int(player.buffer[-1][3])) else 0.3)
                    self.painter.drawRect(5, 27 - 9 + (11 * i), 10, 10)
                    self.painter.setOpacity(1 if Keys.M2 in Keys(int(player.buffer[-1][3])) else 0.3)
                    self.painter.drawRect(18, 27 - 9 + (11 * i), 10, 10)
                    self.painter.setOpacity(1)
                    self.painter.setPen(p)
                    self.painter.drawText(31, 27 + (11 * i), f"{player.username} {player.mods}: {int(player.buffer[-1][1])}, {int(player.buffer[-1][2])}")
                else:
                    self.painter.drawText(35, 27 + (11 * i), f"{player.username} {player.mods}: Not yet loaded")
            self.painter.setPen(_pen)
            if self.replay_amount == 2:
                try:
                    player = self.players[i]
                    prev_player = self.players[i - 1]
                    distance = math.sqrt(((prev_player.buffer[-1][1] - player.buffer[-1][1]) ** 2) +
                                         ((prev_player.buffer[-1][2] - player.buffer[-1][2]) ** 2))
                    self.painter.drawText(5, 39 + (12 * i), f"Distance {prev_player.username}-{player.username}: {int(distance)}px")
                except IndexError: # Edge case where we only have data from one cursor
                    pass

    def paint_frametime_graph(self):
        _pen = self.painter.pen()
        x_offset = SCREEN_WIDTH
        c = _pen.color()
        self.painter.setBrush(QColor(255 - c.red(), 255 - c.green(), 255 - c.blue(), 180))
        self.painter.drawRect(SCREEN_WIDTH - 360, SCREEN_HEIGHT - 100, 360, 100)
        self.painter.setBrush(QColor(255 - c.red(), 255 - c.green(), 255 - c.blue(), 0))
        # line routine, draws 60/30/15 fps lines
        c = _pen.color()
        _pen.setColor(QColor(c.red(), c.green(), c.blue(), c.alpha() / 2))
        self.painter.setPen(_pen)
        ref_path = QPainterPath()
        ref_path.moveTo(SCREEN_WIDTH - 360, SCREEN_HEIGHT - 17)
        ref_path.lineTo(SCREEN_WIDTH,  SCREEN_HEIGHT - 17)
        ref_path.moveTo(SCREEN_WIDTH - 360, SCREEN_HEIGHT - 33)
        ref_path.lineTo(SCREEN_WIDTH, SCREEN_HEIGHT - 33)
        ref_path.moveTo(SCREEN_WIDTH - 360, SCREEN_HEIGHT - 67)
        ref_path.lineTo(SCREEN_WIDTH, SCREEN_HEIGHT - 67)
        self.painter.drawPath(ref_path)
        # draw frame time graph
        _pen.setColor(QColor(c.red(), c.green(), c.blue(), c.alpha()))
        self.painter.setPen(_pen)
        frame_path = QPainterPath()
        frame_path.moveTo(x_offset, max(SCREEN_HEIGHT - 100, SCREEN_HEIGHT - (self.frame_times[0])))
        for time in self.frame_times:
            x_offset -= 3
            frame_path.lineTo(x_offset, max(SCREEN_HEIGHT - 100, SCREEN_HEIGHT - (time)))
        self.painter.drawPath(frame_path)
        # draw fps & ms
        ms = self.frame_times[0]
        fps = 1000 / ms
        self.painter.drawText(SCREEN_WIDTH - 360 + 5, SCREEN_HEIGHT - 100 + 12, f"fps:{int(fps)}")
        self.painter.drawText(SCREEN_WIDTH - 360 + 5, SCREEN_HEIGHT - 100 + 22, "{:.2f}ms".format(ms))

    def draw_line(self, alpha, start, end):
        """
        Draws a line using the given painter, pen, and alpha level from Point start to Point end.

        Arguments:
            QPainter painter: The painter.
            Integer alpha: The alpha level from 0.0-1.0 to set the line to.
                           https://doc.qt.io/qt-5/qcolor.html#alpha-blended-drawing
            List start: The X&Y position of the start of the line.
            List end: The X&Y position of the end of the line.
        """

        self.painter.setOpacity(alpha)
        self.painter.drawLine(start[0] + X_OFFSET, start[1] + Y_OFFSET, end[0] + X_OFFSET, end[1] + Y_OFFSET)

    def draw_point(self, alpha, point):
        """
        Draws a line using the given painter, pen, and alpha level from Point start to Point end.

        Args:
           QPainter painter: The painter.
           Integer alpha: The alpha level from 0.0-1.0 to set the line to.
           List point: The X&Y position of the point.
        """

        self.painter.setOpacity(alpha)
        self.painter.drawPoint(point[0] + X_OFFSET, point[1] + Y_OFFSET)

    def draw_hitobject(self, hitobj):
        """
        Calls corresponding functions to draw a Hitobject.

        Args:
            QPainter painter: The painter.
            Hitobj hitobj: A Hitobject.
        """
        if isinstance(hitobj, Circle):
            self.draw_hitcircle(hitobj)
            self.draw_approachcircle(hitobj)
        if isinstance(hitobj, Slider):
            self.draw_slider(hitobj)
        if isinstance(hitobj, Spinner):
            self.draw_spinner(hitobj)

    def draw_hitcircle(self, hitobj):
        """
        Draws Hitcircle.

        Args:
            QPainter painter: The painter.
            Hitobj hitobj: A Hitobject.
        """
        current_time = self.clock.get_time()
        fade_out_scale = max(0, ((current_time - self.get_hit_time(hitobj)) / self.hitwindow * 0.75))
        hitcircle_alpha = 255 - ((self.get_hit_time(hitobj) - current_time - (self.preempt - self.fade_in)) / self.fade_in) * 255
        magic = (255 * (fade_out_scale))
        hitcircle_alpha = hitcircle_alpha if hitcircle_alpha < 255 else 255
        hitcircle_alpha = hitcircle_alpha - (magic if magic > 0 else 0)
        hitcircle_alpha = hitcircle_alpha if hitcircle_alpha > 0 else 0
        c = self.painter.pen().color()
        p = hitobj.position
        _pen = QPen(QColor(c.red(), c.green(), c.blue(), hitcircle_alpha))
        _pen.setWidth(WIDTH_CIRCLE_BORDER)
        self.painter.setPen(_pen)
        self.painter.setBrush(QBrush(QColor(c.red(), c.green(), c.blue(), int(hitcircle_alpha / 4)))) # fill hitcircle
        self.painter.drawEllipse(QPointF(p.x + X_OFFSET, p.y + Y_OFFSET), self.hitcircle_radius, self.hitcircle_radius)
        self.painter.setBrush(QBrush(QColor(c.red(), c.green(), c.blue(), 0)))

    def draw_spinner(self, hitobj):
        """
        Draws Spinner.

        Args:
            QPainter painter: The painter.
            Hitobj hitobj: A Hitobject.
        """
        current_time = self.clock.get_time()
        if self.get_hit_endtime(hitobj) - current_time < 0: return
        big_circle = (384 / 2)
        hitcircle_alpha = 255 - ((self.get_hit_time(hitobj) - current_time - (self.preempt - self.fade_in)) / self.fade_in) * 255
        fade_out = max(0, ((current_time - self.get_hit_endtime(hitobj)) / self.hitwindow * 0.5))
        magic = (75 * ((fade_out) * 2))
        hitcircle_alpha = hitcircle_alpha if hitcircle_alpha < 255 else 255
        hitcircle_alpha = hitcircle_alpha - (magic if magic > 0 else 0)
        hitcircle_alpha = hitcircle_alpha if hitcircle_alpha > 0 else 0

        spinner_scale = max(1 - (self.get_hit_endtime(hitobj) - current_time) / (self.get_hit_endtime(hitobj) - self.get_hit_time(hitobj)), 0)
        c = self.painter.pen().color()

        spinner_radius = (big_circle * (1 - spinner_scale))
        _pen = QPen(QColor(c.red(), c.green(), c.blue(), hitcircle_alpha))
        _pen.setWidth(int(WIDTH_CIRCLE_BORDER / 2))
        self.painter.setPen(_pen)
        self.painter.drawEllipse(QPointF(512 / 2 + X_OFFSET, 384 / 2 + Y_OFFSET), spinner_radius, spinner_radius)

    def draw_approachcircle(self, hitobj):
        """
        Draws Approachcircle.

        Args:
            QPainter painter: The painter.
            Hitobj hitobj: A Hitobject.
        """
        current_time = self.clock.get_time()
        if self.get_hit_time(hitobj) - current_time < 0: return
        hitcircle_alpha = 255 - ((self.get_hit_time(hitobj) - current_time - (self.preempt - self.fade_in)) / self.fade_in) * 255
        hitcircle_alpha = hitcircle_alpha if hitcircle_alpha < 255 else 255
        approachcircle_scale = max(((self.get_hit_time(hitobj) - current_time) / self.preempt) * 3 + 1, 1)
        c = self.painter.pen().color()
        p = hitobj.position
        approachcircle_radius = self.hitcircle_radius * approachcircle_scale
        _pen = QPen(QColor(c.red(), c.green(), c.blue(), hitcircle_alpha))
        _pen.setWidth(int(WIDTH_CIRCLE_BORDER / 2))
        self.painter.setPen(_pen)
        self.painter.drawEllipse(QPointF(p.x + X_OFFSET, p.y + Y_OFFSET), approachcircle_radius, approachcircle_radius)

    def draw_slider(self, hitobj):
        """
        Draws sliderbody and hitcircle & approachcircle if needed

        Args:
            QPainter painter: The painter.
            Hitobj hitobj: A Hitobject.
        """
        self.draw_sliderbody(hitobj)
        self.draw_hitcircle(hitobj)
        self.draw_approachcircle(hitobj)

    def draw_sliderbody(self, hitobj):
        """
        Draws a sliderbody using a QpainterPath.

        Args:
            QPainter painter: The painter.
            Hitobj hitobj: A Hitobject.
        """
        sliderbody = QPainterPath()
        current_time = self.clock.get_time()
        sliderbody_alpha = 75 - ((self.get_hit_time(hitobj) - current_time - (self.preempt - self.fade_in)) / self.fade_in) * 75
        fade_out = max(0, ((current_time - self.get_hit_endtime(hitobj)) / self.hitwindow * 0.5))
        magic = (75 * ((fade_out) * 2))
        sliderbody_alpha = sliderbody_alpha if sliderbody_alpha < 75 else 75
        sliderbody_alpha = sliderbody_alpha - (magic if magic > 0 else 0)
        sliderbody_alpha = sliderbody_alpha if sliderbody_alpha > 0 else 0
        c = self.painter.pen().color()

        _pen = self.painter.pen()
        _pen.setWidth(self.hitcircle_radius * 2 + WIDTH_CIRCLE_BORDER)
        _pen.setCapStyle(Qt.RoundCap)
        _pen.setJoinStyle(Qt.RoundJoin)
        _pen.setColor(QColor(c.red(), c.green(), c.blue(), sliderbody_alpha))

        p = hitobj.position
        sliderbody.moveTo(p.x + X_OFFSET, p.y + Y_OFFSET)
        for i in hitobj.slider_body:
            sliderbody.lineTo(i.x + X_OFFSET, i.y + Y_OFFSET)

        self.painter.setPen(_pen)
        self.painter.drawPath(sliderbody)

    def draw_progressbar(self, percentage):
        loading_bg = QPainterPath()
        loading_bar = QPainterPath()
        c = self.painter.pen().color()

        _pen = self.painter.pen()
        _pen.setWidth(5)
        _pen.setCapStyle(Qt.RoundCap)
        _pen.setJoinStyle(Qt.RoundJoin)
        _pen.setColor(QColor(c.red(), c.green(), c.blue(), 25))
        self.painter.setPen(_pen)

        loading_bg.moveTo(SCREEN_WIDTH/2 - 75, SCREEN_HEIGHT / 2)
        loading_bg.lineTo(SCREEN_WIDTH/2 - 75 + 150, SCREEN_HEIGHT / 2)

        loading_bar.moveTo(SCREEN_WIDTH / 2 - 75, SCREEN_HEIGHT / 2)
        loading_bar.lineTo(SCREEN_WIDTH / 2 - 75 + percentage * 1.5, SCREEN_HEIGHT / 2)

        self.painter.drawPath(loading_bg)
        _pen.setColor(QColor(c.red(), c.green(), c.blue(), 255))
        self.painter.setPen(_pen)
        self.painter.drawPath(loading_bar)

    def draw_loading_screen(self):
        self.painter.drawText(SCREEN_WIDTH / 2 - 75, SCREEN_HEIGHT / 2 - 10, f"Calculating Sliders, please wait...")
        self.draw_progressbar(int((self.sliders_current / self.sliders_total) * 100))

    def process_sliders(self):
        self.sliders_total = len(self.beatmap.hit_objects) - 1
        for index in range(len(self.beatmap.hit_objects)):
            self.sliders_current = index
            current_hitobj = self.beatmap.hit_objects[index]
            if isinstance(current_hitobj, Slider):
                steps = max(1, int((self.beatmap.hit_objects[index].end_time - self.beatmap.hit_objects[index].time).total_seconds() * 50)) + 1
                if isinstance(current_hitobj.curve, Bezier):
                    self.beatmap.hit_objects[index].slider_body = current_hitobj.curve.at(np.array([i / steps for i in range(steps)]))
                elif isinstance(current_hitobj.curve, MultiBezier):
                    self.beatmap.hit_objects[index].slider_body = [current_hitobj.curve(i / steps) for i in range(steps)]
                else:
                    self.beatmap.hit_objects[index].slider_body = current_hitobj.curve.points

    def reset(self, end=False):
        """
        Reset Visualization. If end is passed, the function will reset to the end of the map,
        setting the clock to the the max of the cursor data.

        Args:
            Boolean end: Moves everything to the end of the cursor data.
        """
        self.clock.reset()
        if end:
            self.clock.time_counter = self.playback_len
        if self.paused:
            self.clock.pause()

    def search_nearest_frame(self, reverse=False):
        """
        Args:
            Boolean reverse: chooses the search direction
        """
        if not reverse:
            # len(self.data) is the number of replays being visualized
            # self.data[0] is for the first replay, as is self.pos[0]
            # self.pos is a list of current indecies of the replays
            # self.data[0][self.pos[0]] is the current frame we're on
            # so seek to the next frame; self.pos[0] + 1
            next_frame_times = [self.players[x].data[self.players[x].pos + 1][0] for x in range(len(self.players))]
            self.seek_to(min(next_frame_times))
        else:
            previous_frame_times = [self.players[x].data[self.players[x].pos - 1][0] for x in range(len(self.players))]
            self.seek_to(min(previous_frame_times) - 1)

    def seek_to(self, position):
        """
        Seeks to position if the change is bigger than ± 10.
        Also calls next_frame() so the correct frame is displayed.

        Args:
            Integer position: position to seek to in ms
        """
        self.clock.time_counter = position
        if self.paused:
            self.next_frame()

    def get_hit_endtime(self, hitobj):
        return hitobj.end_time.total_seconds() * 1000 if not isinstance(hitobj, Circle) else self.get_hit_time(hitobj)

    def get_hit_time(self, hitobj):
        return hitobj.time.total_seconds() * 1000

    def pause(self):
        """
        Set paused flag and pauses the clock.
        """
        self.paused = True
        self.clock.pause()

    def resume(self):
        """
        Removes paused flag and resumes the clock.
        """
        self.paused = False
        self.clock.resume()


class _Interface(QWidget):
    def __init__(self, replays=[], beatmap_id=None, beatmap_path=None):
        super(_Interface, self).__init__()
        speed = get_setting("default_speed")
        self.speed_options = get_setting("speed_options")
        self.renderer = _Renderer(replays, beatmap_id, beatmap_path, speed=speed)

        self.layout = QGridLayout()
        self.slider = QSlider(Qt.Horizontal)

        self.play_reverse_button = QPushButton()
        self.play_reverse_button.setIcon(QIcon(str(resource_path("./resources/play_reverse.png"))))
        self.play_reverse_button.setFixedSize(20, 20)
        self.play_reverse_button.setToolTip("Plays visualization in reverse")
        self.play_reverse_button.clicked.connect(self.play_reverse)

        self.play_normal_button = QPushButton()
        self.play_normal_button.setIcon(QIcon(str(resource_path("./resources/play_normal.png"))))
        self.play_normal_button.setFixedSize(20, 20)
        self.play_normal_button.setToolTip("Plays visualization in normally")
        self.play_normal_button.clicked.connect(self.play_normal)

        self.next_frame_button = QPushButton()
        self.next_frame_button.setIcon(QIcon(str(resource_path("./resources/frame_next.png"))))
        self.next_frame_button.setFixedSize(20, 20)
        self.next_frame_button.setToolTip("Displays next frame")
        self.next_frame_button.clicked.connect(self.next_frame)

        self.previous_frame_button = QPushButton()
        self.previous_frame_button.setIcon(QIcon(str(resource_path("./resources/frame_back.png"))))
        self.previous_frame_button.setFixedSize(20, 20)
        self.previous_frame_button.setToolTip("Displays previous frame")
        self.previous_frame_button.clicked.connect(self.previous_frame)

        self.pause_button = QPushButton()
        self.pause_button.setIcon(QIcon(str(resource_path("./resources/pause.png"))))
        self.pause_button.setFixedSize(20, 20)
        self.pause_button.setToolTip("Pause visualization")
        self.pause_button.clicked.connect(self.pause)

        self.speed_up_button = QPushButton()
        self.speed_up_button.setIcon(QIcon(str(resource_path("./resources/speed_up.png"))))
        self.speed_up_button.setFixedSize(20, 20)
        self.speed_up_button.setToolTip("Speed up")
        self.speed_up_button.clicked.connect(self.increase_speed)

        self.speed_down_button = QPushButton()
        self.speed_down_button.setIcon(QIcon(str(resource_path("./resources/speed_down.png"))))
        self.speed_down_button.setFixedSize(20, 20)
        self.speed_down_button.setToolTip("Speed down")
        self.speed_down_button.clicked.connect(self.lower_speed)

        self.slider.setRange(0, self.renderer.playback_len)
        self.slider.setValue(0)
        self.slider.setFixedHeight(20)
        self.slider.setStyleSheet("outline: none;")
        self.renderer.update_signal.connect(self.update_slider)
        # don't want to use valueChanged because we change the value
        # programatically and valueChanged would cause a feedback loop.
        # sliderMoved only activates on true user action, when we actually
        # want to seek.
        self.slider.sliderMoved.connect(self.renderer.seek_to)

        self.speed_label = QLabel(str(speed) + "x")
        self.speed_label.setFixedSize(40, 20)
        self.speed_label.setAlignment(Qt.AlignCenter | Qt.AlignVCenter)

        self.layout.addWidget(self.renderer, 0, 0, 16, 17)
        self.layout.addWidget(self.play_reverse_button, 17, 0, 1, 1)
        self.layout.addWidget(self.previous_frame_button, 17, 1, 1, 1)
        self.layout.addWidget(self.pause_button, 17, 2, 1, 1)
        self.layout.addWidget(self.next_frame_button, 17, 3, 1, 1)
        self.layout.addWidget(self.play_normal_button, 17, 4, 1, 1)
        self.layout.addWidget(self.slider, 17, 5, 1, 9)
        self.layout.addWidget(self.speed_label, 17, 14, 1, 1)
        self.layout.addWidget(self.speed_down_button, 17, 15, 1, 1)
        self.layout.addWidget(self.speed_up_button, 17, 16, 1, 1)
        self.setLayout(self.layout)

    def play_normal(self):
        self.renderer.resume()
        self.renderer.play_direction = 1
        self.update_speed(abs(self.renderer.clock.current_speed))

    def update_slider(self, value):
        self.slider.setValue(value)

    def play_reverse(self):
        self.renderer.resume()
        self.renderer.play_direction = -1
        self.update_speed(abs(self.renderer.clock.current_speed))

<<<<<<< HEAD
    def update_speed(self, speed):
        self.renderer.clock.change_speed(speed * self.renderer.play_direction)
=======
    def _update_speed(self):
        self.renderer.clock.change_speed(float(self.speed_label.text()) * self.renderer.play_direction)
>>>>>>> 03e9e443

    def previous_frame(self):
        self.renderer.pause()
        self.renderer.search_nearest_frame(reverse=True)

    def next_frame(self):
        self.renderer.pause()
        self.renderer.search_nearest_frame(reverse=False)

    def pause(self):
        if self.renderer.paused:
            self.pause_button.setIcon(QIcon(str(resource_path("./resources/pause.png"))))
            self.renderer.resume()
        else:
            self.pause_button.setIcon(QIcon(str(resource_path("./resources/play.png"))))
            self.renderer.pause()

    def lower_speed(self):
        index = self.speed_options.index(abs(self.renderer.clock.current_speed))
        if index != 0:
<<<<<<< HEAD
            speed = self.speed_options[index - 1]
            self.speed_label.setText(str(speed) + "x")
            self.update_speed(speed)

    def increase_speed(self):
        index = self.speed_options.index(abs(self.renderer.clock.current_speed))
        if index != len(self.speed_options) - 1:
            speed = self.speed_options[index + 1]
            self.speed_label.setText(str(speed) + "x")
            self.update_speed(speed)
=======
            self.speed_label.setText(str(SPEED_OPTIONS[index - 1]))
            self._update_speed()

    def increase_speed(self):
        index = SPEED_OPTIONS.index(float(self.speed_label.text()))
        if index != len(SPEED_OPTIONS) - 1:
            self.speed_label.setText(str(SPEED_OPTIONS[index+1]))
            self._update_speed()
>>>>>>> 03e9e443


class VisualizerWindow(QMainWindow):
    def __init__(self, replays=[], beatmap_id=None, beatmap_path=None):
        super(VisualizerWindow, self).__init__()
        self.setWindowTitle("Visualizer")
        self.setWindowIcon(QIcon(str(resource_path("resources/logo.ico"))))
        self.interface = _Interface(replays, beatmap_id, beatmap_path)
        self.setCentralWidget(self.interface)
        self.setWindowFlag(Qt.MSWindowsFixedSizeDialogHint) # resizing is not important rn
        QShortcut(QKeySequence(Qt.Key_Space), self, self.interface.pause)
        QShortcut(QKeySequence(Qt.Key_Left), self, self.interface.previous_frame)
        QShortcut(QKeySequence(Qt.Key_Right), self, self.interface.next_frame)
        QShortcut(QKeySequence(Qt.Key_Up), self, self.interface.increase_speed)
        QShortcut(QKeySequence(Qt.Key_Down), self, self.interface.lower_speed)

    def closeEvent(self, event):
        super().closeEvent(event)
        self.interface.renderer.timer.stop()
        np.seterr(**PREVIOUS_ERRSTATE)<|MERGE_RESOLUTION|>--- conflicted
+++ resolved
@@ -668,13 +668,8 @@
         self.renderer.play_direction = -1
         self.update_speed(abs(self.renderer.clock.current_speed))
 
-<<<<<<< HEAD
     def update_speed(self, speed):
         self.renderer.clock.change_speed(speed * self.renderer.play_direction)
-=======
-    def _update_speed(self):
-        self.renderer.clock.change_speed(float(self.speed_label.text()) * self.renderer.play_direction)
->>>>>>> 03e9e443
 
     def previous_frame(self):
         self.renderer.pause()
@@ -695,7 +690,6 @@
     def lower_speed(self):
         index = self.speed_options.index(abs(self.renderer.clock.current_speed))
         if index != 0:
-<<<<<<< HEAD
             speed = self.speed_options[index - 1]
             self.speed_label.setText(str(speed) + "x")
             self.update_speed(speed)
@@ -706,16 +700,6 @@
             speed = self.speed_options[index + 1]
             self.speed_label.setText(str(speed) + "x")
             self.update_speed(speed)
-=======
-            self.speed_label.setText(str(SPEED_OPTIONS[index - 1]))
-            self._update_speed()
-
-    def increase_speed(self):
-        index = SPEED_OPTIONS.index(float(self.speed_label.text()))
-        if index != len(SPEED_OPTIONS) - 1:
-            self.speed_label.setText(str(SPEED_OPTIONS[index+1]))
-            self._update_speed()
->>>>>>> 03e9e443
 
 
 class VisualizerWindow(QMainWindow):
