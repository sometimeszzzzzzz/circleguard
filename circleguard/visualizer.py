from circleguard import utils
from circleguard.enums import Mod


# pylint: disable=no-name-in-module
from PyQt5.QtCore import Qt, QTimer, pyqtSignal, QPoint
from PyQt5.QtWidgets import QWidget, QMainWindow, QGridLayout, QSlider, QPushButton, QStyle
from PyQt5.QtGui import QColor, QPainterPath, QPainter, QPen
# pylint: enable=no-name-in-module

WIDTH_LINE = 1
WIDTH_POINT = 3

PEN_BLUE = QPen(QColor(63, 127, 255))
PEN_RED = QPen(QColor(255, 127, 63))

class _Renderer(QWidget):
    update_signal = pyqtSignal(int)

    def __init__(self, replay1, replay2, parent=None):
        super(_Renderer, self).__init__(parent)
        # initialize variables
        self.current = 0
        self.frame_change = 0
        self.counter1 = 0
        self.counter2 = 0
        self.chosen_replay = -1
        self.buffer1 = []
        self.buffer2 = []
        self.paused = False
        self.path1 = QPainterPath()
        self.path2 = QPainterPath()
        self.timer = QTimer(self)
        # interpolate replays
        self.data1 = replay1.as_list_with_timestamps()
        self.data2 = replay2.as_list_with_timestamps()
        # flip replay if one is with hr
        mods1 = [Mod(mod_val) for mod_val in utils.bits(replay1.mods)]
        mods2 = [Mod(mod_val) for mod_val in utils.bits(replay2.mods)]
        flip1 = Mod.HardRock in mods1
        flip2 = Mod.HardRock in mods2
        if(flip1 ^ flip2): # xor, if one has hr but not the other
            for d in self.data1:
                d[1] = 384 - d[1]

        self.replay_len = len(self.data1)
<<<<<<< HEAD
        self.timer.timeout.connect(self.next_frame_from_timer)
        self.timer.start(1/60)  # next frame every 1/60sec
=======
        self.timer.timeout.connect(self.next_frame)
        self.timer.start(1000/60)  # 60fps (1000ms/60frames)
>>>>>>> bda0c1ff
        self.next_frame()


    def paintEvent(self, event):  # finished
        """
        painter3 = QPainter(self)
        image = QImage("C:/Users/Master/Documents/GitHub/circleguard-script/circleguard/resources/logo.png")
        painter3.drawImage(self.width() / 2 - 100, self.height() / 2 - 100, image)  # sprite example
        image = image.scaled(20, 20, Qt.KeepAspectRatio)  # sprite resize example
        painter3.drawImage(0, 0, image)  # sprite example
        painter3.drawImage(self.width() - 20, self.height() - 20, image)  # sprite example
        painter3.drawImage(0, self.height() - 20, image)  # sprite example
        painter3.drawImage(self.width() - 20, 0, image)  # sprite example
        """
        painter = QPainter(self)
        painter.setRenderHint(QPainter.Antialiasing)
        alpha_step = 255/len(self.buffer2)
        for i in range(len(self.buffer1)-1):
            p1 = QPoint(self.buffer1[i][1], self.buffer1[i][2])
            p2 = QPoint(self.buffer1[i+1][1], self.buffer1[i+1][2])
            self.draw_line(painter, PEN_BLUE, i*alpha_step, p1, p2)

        for i in range(len(self.buffer2)-1):
            p1 = QPoint(self.buffer2[i][1], self.buffer2[i][2])
            p2 = QPoint(self.buffer2[i+1][1], self.buffer2[i+1][2])
            self.draw_line(painter, PEN_RED, i*alpha_step, p1, p2)

        for i in range(len(self.buffer1)):
            p = QPoint(self.buffer1[i][1], self.buffer1[i][2])
            self.draw_point(painter, PEN_BLUE, i*alpha_step, p)

        for i in range(len(self.buffer2)):
            p = QPoint(self.buffer2[i][1], self.buffer2[i][2])
            self.draw_point(painter, PEN_RED, i*alpha_step, p)

        painter.setPen(QPen(QColor(128, 128, 128), 1))
        painter.drawText(0, 25, f"frame: {self.current} | frame change : {str(self.frame_change).rjust(3,'0')} | step was at replay{self.chosen_replay}")

    def draw_line(self, painter, pen, alpha, start, end):
        """
        Draws a line using the given painter, pen, and alpha level from Point start to Point end.

        Arguments:
            QPainter painter: The painter.
            QPen pen: The pen, containing the color of the line.
            Integer alpha: The alpha level from 0-255 to set the line to.
                           https://doc.qt.io/qt-5/qcolor.html#alpha-blended-drawing
            QPoint start: The start of the line.
            QPoint end: The end of the line.
        """
        pen.setWidth(WIDTH_LINE)
        pen.color().setAlpha(alpha)
        painter.setPen(pen)
        painter.drawLine(start, end)

    def draw_point(self, painter, pen, alpha, point):
        """
        Draws a point using the given painter, pen, and alpha level at the given QPoint.

        Arguments:
            QPainter painter: The painter.
            QPen pen: The pen, containing the color of the point.
            Integer alpha: The alpha level from 0-255 to set the point to.
            QPoint point: The QPoint representing the coordinates at which to draw the point.
        """
        pen.setWidth(WIDTH_POINT)
        pen.color().setAlpha(alpha)
        painter.setPen(pen)
        painter.drawPoint(point)


    def next_frame_from_timer(self):
        """
        Has the same effect as next_frame except if paused, where it returns. This is to allow
        the back/forward buttons to advance frame by frame while still paused (as they connect directly to next
        and previous frame), while still pausing the automatic timer advancement.
        """
        if self.paused:
            return
        self.next_frame()

    def next_frame(self):
        self.current += int(1000/120)  # this is completely wrong but it kinda works, sooooo
        next_frame_1 = self.data1[self.counter1 + 1][0]
        next_frame_2 = self.data2[self.counter2 + 1][0]

        # plan is to skip frames in the past
        while next_frame_1 < self.current or next_frame_2 < self.current:
            self.counter1 += 1
            self.counter2 += 1
            next_frame_1 = self.data1[self.counter1+1][0]
            next_frame_2 = self.data2[self.counter2+1][0]

        if next_frame_1 == next_frame_2:
            self.chosen_replay = "1&2"
            self.frame_change = 0
            self.current = next_frame_1
            self.counter1 += 1
            self.counter2 += 1
        elif next_frame_1 < next_frame_2:
            self.chosen_replay = 1
            self.frame_change = next_frame_1-self.current
            self.current = next_frame_1
            self.counter1 += 1
        else:
            self.chosen_replay = 2
            self.frame_change = next_frame_2-self.current
            self.current = next_frame_2
            self.counter2 += 1
        self.buffer1 = self.data1[self.counter1:self.counter1 + 15]
        self.buffer2 = self.data2[self.counter2:self.counter2 + 15]
        self.update()

    def reset(self):
        self.counter1 = 0
        self.counter2 = 0
        self.current = 0

    def seek_to(self, position):
        """
        TODO Doesn't actually seek to a position, just advances the frame.
        This and previous_frame are both effectively broken right now
        """
        self.next_frame()

    def pause(self):
        """
        Switches the current paused state of the visualizer.
        """
        if self.paused:
            self.paused = False
        else:
            self.paused = True


class _Interface(QWidget):
    def __init__(self, replay1, replay2):
        super(_Interface, self).__init__()
        self.renderer = _Renderer(replay1, replay2)
        self.layout = QGridLayout()
        self.slider = QSlider(Qt.Horizontal)

        self.previous_button = QPushButton()
        self.previous_button.setIcon(self.style().standardIcon(QStyle.SP_MediaSkipBackward))
        self.previous_button.setFixedWidth(20)
        self.previous_button.setToolTip("Retreat Frame")
        self.previous_button.clicked.connect(self.previous_frame)

        self.next_button = QPushButton()
        self.next_button.setIcon(self.style().standardIcon(QStyle.SP_MediaSkipForward))
        self.next_button.setFixedWidth(20)
        self.next_button.setToolTip("Advance Frame")
        self.next_button.clicked.connect(self.next_frame)

        self.run_button = QPushButton()
        self.run_button.setIcon(self.style().standardIcon(QStyle.SP_MediaPause))
        self.run_button.setToolTip("Play/Pause")
        self.run_button.clicked.connect(self.pause)
        self.run_button.setFixedWidth(20)

        self.slider.setRange(0, self.renderer.replay_len)
        self.slider.setValue(0)
        self.slider.valueChanged.connect(self.renderer.seek_to)
        self.renderer.update_signal.connect(self.update_slider)

        self.layout.addWidget(self.renderer, 0, 0, 1, 10)
        self.layout.addWidget(self.previous_button, 1, 0, 1, 1)
        self.layout.addWidget(self.run_button, 1, 1, 1, 1)
        self.layout.addWidget(self.next_button, 1, 2, 1, 1)
        self.layout.addWidget(self.slider, 1, 3, 1, 7)
        self.setLayout(self.layout)

    def update_slider(self, new):
        self.slider.setValue(new)

    def previous_frame(self):
        if not self.renderer.paused:
            self.renderer.pause()
        self.slider.setValue(self.slider.value()-1)

    def next_frame(self):
        if not self.renderer.paused:
            self.renderer.pause()
        self.slider.setValue(self.slider.value()+1)

    def pause(self):
        self.renderer.pause()
        self.run_button.setIcon(self.style().standardIcon(QStyle.SP_MediaPlay if self.renderer.paused else QStyle.SP_MediaPause))


class VisualizerWindow(QMainWindow):
    def __init__(self, replay1, replay2):
        super(VisualizerWindow, self).__init__()
        self.interface = _Interface(replay1, replay2)
        self.setCentralWidget(self.interface)
        self.setFixedSize(512, 512)

    def closeEvent(self, event):
        super().closeEvent(event)
        self.interface.renderer.timer.stop()<|MERGE_RESOLUTION|>--- conflicted
+++ resolved
@@ -44,13 +44,8 @@
                 d[1] = 384 - d[1]
 
         self.replay_len = len(self.data1)
-<<<<<<< HEAD
         self.timer.timeout.connect(self.next_frame_from_timer)
-        self.timer.start(1/60)  # next frame every 1/60sec
-=======
-        self.timer.timeout.connect(self.next_frame)
         self.timer.start(1000/60)  # 60fps (1000ms/60frames)
->>>>>>> bda0c1ff
         self.next_frame()
 
 
